--- conflicted
+++ resolved
@@ -183,55 +183,6 @@
     mac!(f)
 }
 
-<<<<<<< HEAD
-    let fut = async_await_parameter_in_macro!(func2());
-    let fut = async_await_in_macro!(std::convert::identity);
-}
-
-#[allow(clippy::let_and_return)]
-fn capture_local() -> impl Future<Output = i32> {
-    // Lint
-    let fut = async { 17 };
-    async move { fut.await }
-}
-
-fn capture_local_closure(s: &str) -> impl Future<Output = &str> {
-    let f = move || std::future::ready(s);
-    // Do not lint: `f` would not live long enough
-    async move { f().await }
-}
-
-#[allow(clippy::let_and_return)]
-fn capture_arg(s: &str) -> impl Future<Output = &str> {
-    // Lint
-    let fut = async move { s };
-    async move { fut.await }
-}
-
-#[derive(Debug, Clone)]
-struct F {}
-
-impl F {
-    async fn run(&self) {}
-}
-
-pub async fn run() {
-    let f = F {};
-    let c = f.clone();
-    // Do not lint: `c` would not live long enough
-    spawn(async move { c.run().await });
-    let _f = f;
-}
-
-fn spawn<F: Future + 'static>(_: F) {}
-
-async fn work(_: &str) {}
-
-fn capture() {
-    let val = "Hello World".to_owned();
-    // Do not lint: `val` would not live long enough
-    spawn(async { work(&{ val }).await });
-=======
 fn await_from_macro_deep() -> impl Future<Output = u32> {
     macro_rules! mac {
         ($e:expr) => {{ $e }.await};
@@ -239,5 +190,4 @@
     // Do not lint: the macro may change in the future
     // or return different things depending on its argument
     async { mac!(async { 42 }) }
->>>>>>> 26e245d2
 }