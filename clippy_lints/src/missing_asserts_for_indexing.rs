--- conflicted
+++ resolved
@@ -11,11 +11,7 @@
 use rustc_data_structures::packed::Pu128;
 use rustc_data_structures::unhash::UnindexMap;
 use rustc_errors::{Applicability, Diag};
-<<<<<<< HEAD
-use rustc_hir::{BinOpKind, Block, Body, Expr, ExprKind, UnOp};
-=======
 use rustc_hir::{Block, Body, Expr, ExprKind, UnOp};
->>>>>>> 26f43ff3
 use rustc_lint::{LateContext, LateLintPass};
 use rustc_session::declare_lint_pass;
 use rustc_span::source_map::Spanned;
@@ -142,15 +138,6 @@
     let (cmp, asserted_len, slice_len) = if let Some(higher::If { cond, then, .. }) = higher::If::hir(expr)
         && let ExprKind::Unary(UnOp::Not, condition) = &cond.kind
         && let ExprKind::Binary(bin_op, left, right) = &condition.kind
-<<<<<<< HEAD
-
-        && let Some((cmp, asserted_len, slice_len)) = len_comparison(bin_op.node, left, right)
-        && let ExprKind::MethodCall(method, recv, [], _) = &slice_len.kind
-        && cx.typeck_results().expr_ty_adjusted(recv).peel_refs().is_slice()
-        && method.ident.name == sym::len
-
-=======
->>>>>>> 26f43ff3
         // check if `then` block has a never type expression
         && let ExprKind::Block(Block { expr: Some(then_expr), .. }, _) = then.kind
         && cx.typeck_results().expr_ty(then_expr).is_never()
