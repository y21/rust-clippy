#![warn(clippy::upper_case_acronyms)]

struct HTTPResponse; // not linted by default, but with cfg option

struct CString; // not linted

enum Flags {
    NS, // not linted
    CWR,
    ECE,
    URG,
    ACK,
    PSH,
    RST,
    SYN,
    FIN,
}

// linted with cfg option, beware that lint suggests `GccllvmSomething` instead of
// `GccLlvmSomething`
struct GCCLLVMSomething;

// public items must not be linted
pub struct NOWARNINGHERE;
pub struct ALSONoWarningHERE;

<<<<<<< HEAD
=======
// enum variants should not be linted if the num is pub
pub enum ParseError<T> {
    YDB(u8),
    Utf8(std::string::FromUtf8Error),
    Parse(T, String),
}

// private, do lint here
enum ParseErrorPrivate<T> {
    WASD(u8),
    Utf8(std::string::FromUtf8Error),
    Parse(T, String),
}

>>>>>>> db6ea84f
fn main() {}<|MERGE_RESOLUTION|>--- conflicted
+++ resolved
@@ -24,8 +24,6 @@
 pub struct NOWARNINGHERE;
 pub struct ALSONoWarningHERE;
 
-<<<<<<< HEAD
-=======
 // enum variants should not be linted if the num is pub
 pub enum ParseError<T> {
     YDB(u8),
@@ -40,5 +38,4 @@
     Parse(T, String),
 }
 
->>>>>>> db6ea84f
 fn main() {}