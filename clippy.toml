avoid-breaking-exported-api = false

[[disallowed-methods]]
path = "rustc_lint::context::LintContext::lint"
<<<<<<< HEAD
reason = "this function does not add a link to our documentation, please use the `clippy_utils::diagnostics::span_lint*` functions instead"

[[disallowed-methods]]
path = "rustc_lint::context::LintContext::span_lint"
=======
>>>>>>> df0cb6c5
reason = "this function does not add a link to our documentation, please use the `clippy_utils::diagnostics::span_lint*` functions instead"

[[disallowed-methods]]
path = "rustc_lint::context::LintContext::span_lint"
reason = "this function does not add a link to our documentation, please use the `clippy_utils::diagnostics::span_lint*` functions instead"

[[disallowed-methods]]
path = "rustc_middle::ty::context::TyCtxt::node_span_lint"
reason = "this function does not add a link to our documentation, please use the `clippy_utils::diagnostics::span_lint_hir*` functions instead"<|MERGE_RESOLUTION|>--- conflicted
+++ resolved
@@ -2,13 +2,6 @@
 
 [[disallowed-methods]]
 path = "rustc_lint::context::LintContext::lint"
-<<<<<<< HEAD
-reason = "this function does not add a link to our documentation, please use the `clippy_utils::diagnostics::span_lint*` functions instead"
-
-[[disallowed-methods]]
-path = "rustc_lint::context::LintContext::span_lint"
-=======
->>>>>>> df0cb6c5
 reason = "this function does not add a link to our documentation, please use the `clippy_utils::diagnostics::span_lint*` functions instead"
 
 [[disallowed-methods]]
