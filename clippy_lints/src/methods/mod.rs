mod bind_instead_of_map;
mod bytecount;
mod bytes_count_to_len;
mod bytes_nth;
mod case_sensitive_file_extension_comparisons;
mod chars_cmp;
mod chars_cmp_with_unwrap;
mod chars_last_cmp;
mod chars_last_cmp_with_unwrap;
mod chars_next_cmp;
mod chars_next_cmp_with_unwrap;
mod clear_with_drain;
mod clone_on_copy;
mod clone_on_ref_ptr;
mod cloned_instead_of_copied;
mod collapsible_str_replace;
mod double_ended_iterator_last;
mod drain_collect;
mod err_expect;
mod expect_fun_call;
mod extend_with_drain;
mod filetype_is_file;
mod filter_map;
mod filter_map_bool_then;
mod filter_map_identity;
mod filter_map_next;
mod filter_next;
mod flat_map_identity;
mod flat_map_option;
mod format_collect;
mod from_iter_instead_of_collect;
mod get_first;
mod get_last_with_len;
mod get_unwrap;
mod implicit_clone;
mod inefficient_to_string;
mod inspect_for_each;
mod into_iter_on_ref;
mod is_digit_ascii_radix;
mod is_empty;
mod iter_cloned_collect;
mod iter_count;
mod iter_filter;
mod iter_kv_map;
mod iter_next_slice;
mod iter_nth;
mod iter_nth_zero;
mod iter_on_single_or_empty_collections;
mod iter_out_of_bounds;
mod iter_overeager_cloned;
mod iter_skip_next;
mod iter_skip_zero;
mod iter_with_drain;
mod iterator_step_by_zero;
mod join_absolute_paths;
mod manual_c_str_literals;
mod manual_contains;
mod manual_inspect;
mod manual_is_variant_and;
mod manual_next_back;
mod manual_ok_or;
mod manual_repeat_n;
mod manual_saturating_arithmetic;
mod manual_str_repeat;
mod manual_try_fold;
mod map_all_any_identity;
mod map_clone;
mod map_collect_result_unit;
mod map_err_ignore;
mod map_flatten;
mod map_identity;
mod map_unwrap_or;
mod map_with_unused_argument_over_ranges;
mod mut_mutex_lock;
mod needless_as_bytes;
mod needless_character_iteration;
mod needless_collect;
mod needless_option_as_deref;
mod needless_option_take;
mod no_effect_replace;
mod obfuscated_if_else;
mod ok_expect;
mod open_options;
mod option_as_ref_cloned;
mod option_as_ref_deref;
mod option_map_or_none;
mod option_map_unwrap_or;
mod or_fun_call;
mod or_then_unwrap;
mod path_buf_push_overwrite;
mod path_ends_with_ext;
mod range_zip_with_len;
mod read_line_without_trim;
mod readonly_write_lock;
mod redundant_as_str;
mod repeat_once;
mod result_map_or_else_none;
mod return_and_then;
mod search_is_some;
mod seek_from_current;
mod seek_to_start_instead_of_rewind;
mod single_char_add_str;
mod single_char_insert_string;
mod single_char_push_string;
mod skip_while_next;
mod sliced_string_as_bytes;
mod stable_sort_primitive;
mod str_split;
mod str_splitn;
mod string_extend_chars;
mod string_lit_chars_any;
mod suspicious_command_arg_space;
mod suspicious_map;
mod suspicious_splitn;
mod suspicious_to_owned;
mod type_id_on_box;
mod unbuffered_bytes;
mod uninit_assumed_init;
mod unit_hash;
mod unnecessary_fallible_conversions;
mod unnecessary_filter_map;
mod unnecessary_first_then_check;
mod unnecessary_fold;
mod unnecessary_get_then_check;
mod unnecessary_iter_cloned;
mod unnecessary_join;
mod unnecessary_lazy_eval;
mod unnecessary_literal_unwrap;
mod unnecessary_map_or;
mod unnecessary_min_or_max;
mod unnecessary_result_map_or_else;
mod unnecessary_sort_by;
mod unnecessary_to_owned;
mod unused_enumerate_index;
mod unwrap_expect_used;
mod useless_asref;
mod useless_nonzero_new_unchecked;
mod utils;
mod vec_resize_to_zero;
mod verbose_file_reads;
mod waker_clone_wake;
mod wrong_self_convention;
mod zst_offset;

use clippy_config::Conf;
use clippy_utils::consts::{ConstEvalCtxt, Constant};
use clippy_utils::diagnostics::{span_lint, span_lint_and_help};
use clippy_utils::macros::FormatArgsStorage;
use clippy_utils::msrvs::{self, Msrv};
use clippy_utils::ty::{contains_ty_adt_constructor_opaque, implements_trait, is_copy, is_type_diagnostic_item};
use clippy_utils::{contains_return, is_bool, is_trait_method, iter_input_pats, peel_blocks, return_ty};
pub use path_ends_with_ext::DEFAULT_ALLOWED_DOTFILES;
use rustc_abi::ExternAbi;
use rustc_data_structures::fx::FxHashSet;
use rustc_hir as hir;
use rustc_hir::{Expr, ExprKind, Node, Stmt, StmtKind, TraitItem, TraitItemKind};
use rustc_lint::{LateContext, LateLintPass, LintContext};
use rustc_middle::ty::{self, TraitRef, Ty};
use rustc_session::impl_lint_pass;
use rustc_span::{Span, sym};

declare_clippy_lint! {
    /// ### What it does
    /// Checks for usage of `cloned()` on an `Iterator` or `Option` where
    /// `copied()` could be used instead.
    ///
    /// ### Why is this bad?
    /// `copied()` is better because it guarantees that the type being cloned
    /// implements `Copy`.
    ///
    /// ### Example
    /// ```no_run
    /// [1, 2, 3].iter().cloned();
    /// ```
    /// Use instead:
    /// ```no_run
    /// [1, 2, 3].iter().copied();
    /// ```
    #[clippy::version = "1.53.0"]
    pub CLONED_INSTEAD_OF_COPIED,
    pedantic,
    "used `cloned` where `copied` could be used instead"
}

declare_clippy_lint! {
    /// ### What it does
    /// Checks for consecutive calls to `str::replace` (2 or more)
    /// that can be collapsed into a single call.
    ///
    /// ### Why is this bad?
    /// Consecutive `str::replace` calls scan the string multiple times
    /// with repetitive code.
    ///
    /// ### Example
    /// ```no_run
    /// let hello = "hesuo worpd"
    ///     .replace('s', "l")
    ///     .replace("u", "l")
    ///     .replace('p', "l");
    /// ```
    /// Use instead:
    /// ```no_run
    /// let hello = "hesuo worpd".replace(['s', 'u', 'p'], "l");
    /// ```
    #[clippy::version = "1.65.0"]
    pub COLLAPSIBLE_STR_REPLACE,
    perf,
    "collapse consecutive calls to str::replace (2 or more) into a single call"
}

declare_clippy_lint! {
    /// ### What it does
    /// Checks for usage of `_.cloned().<func>()` where call to `.cloned()` can be postponed.
    ///
    /// ### Why is this bad?
    /// It's often inefficient to clone all elements of an iterator, when eventually, only some
    /// of them will be consumed.
    ///
    /// ### Known Problems
    /// This `lint` removes the side of effect of cloning items in the iterator.
    /// A code that relies on that side-effect could fail.
    ///
    /// ### Examples
    /// ```no_run
    /// # let vec = vec!["string".to_string()];
    /// vec.iter().cloned().take(10);
    /// vec.iter().cloned().last();
    /// ```
    ///
    /// Use instead:
    /// ```no_run
    /// # let vec = vec!["string".to_string()];
    /// vec.iter().take(10).cloned();
    /// vec.iter().last().cloned();
    /// ```
    #[clippy::version = "1.60.0"]
    pub ITER_OVEREAGER_CLONED,
    perf,
    "using `cloned()` early with `Iterator::iter()` can lead to some performance inefficiencies"
}

declare_clippy_lint! {
    /// ### What it does
    /// Checks for usage of `Iterator::flat_map()` where `filter_map()` could be
    /// used instead.
    ///
    /// ### Why is this bad?
    /// `filter_map()` is known to always produce 0 or 1 output items per input item,
    /// rather than however many the inner iterator type produces.
    /// Therefore, it maintains the upper bound in `Iterator::size_hint()`,
    /// and communicates to the reader that the input items are not being expanded into
    /// multiple output items without their having to notice that the mapping function
    /// returns an `Option`.
    ///
    /// ### Example
    /// ```no_run
    /// let nums: Vec<i32> = ["1", "2", "whee!"].iter().flat_map(|x| x.parse().ok()).collect();
    /// ```
    /// Use instead:
    /// ```no_run
    /// let nums: Vec<i32> = ["1", "2", "whee!"].iter().filter_map(|x| x.parse().ok()).collect();
    /// ```
    #[clippy::version = "1.53.0"]
    pub FLAT_MAP_OPTION,
    pedantic,
    "used `flat_map` where `filter_map` could be used instead"
}

declare_clippy_lint! {
    /// ### What it does
    /// Checks for `.unwrap()` or `.unwrap_err()` calls on `Result`s and `.unwrap()` call on `Option`s.
    ///
    /// ### Why restrict this?
    /// It is better to handle the `None` or `Err` case,
    /// or at least call `.expect(_)` with a more helpful message. Still, for a lot of
    /// quick-and-dirty code, `unwrap` is a good choice, which is why this lint is
    /// `Allow` by default.
    ///
    /// `result.unwrap()` will let the thread panic on `Err` values.
    /// Normally, you want to implement more sophisticated error handling,
    /// and propagate errors upwards with `?` operator.
    ///
    /// Even if you want to panic on errors, not all `Error`s implement good
    /// messages on display. Therefore, it may be beneficial to look at the places
    /// where they may get displayed. Activate this lint to do just that.
    ///
    /// ### Examples
    /// ```no_run
    /// # let option = Some(1);
    /// # let result: Result<usize, ()> = Ok(1);
    /// option.unwrap();
    /// result.unwrap();
    /// ```
    ///
    /// Use instead:
    /// ```no_run
    /// # let option = Some(1);
    /// # let result: Result<usize, ()> = Ok(1);
    /// option.expect("more helpful message");
    /// result.expect("more helpful message");
    /// ```
    ///
    /// If [expect_used](#expect_used) is enabled, instead:
    /// ```rust,ignore
    /// # let option = Some(1);
    /// # let result: Result<usize, ()> = Ok(1);
    /// option?;
    ///
    /// // or
    ///
    /// result?;
    /// ```
    #[clippy::version = "1.45.0"]
    pub UNWRAP_USED,
    restriction,
    "using `.unwrap()` on `Result` or `Option`, which should at least get a better message using `expect()`"
}

declare_clippy_lint! {
    /// ### What it does
    /// Checks for `.unwrap()` related calls on `Result`s and `Option`s that are constructed.
    ///
    /// ### Why is this bad?
    /// It is better to write the value directly without the indirection.
    ///
    /// ### Examples
    /// ```no_run
    /// let val1 = Some(1).unwrap();
    /// let val2 = Ok::<_, ()>(1).unwrap();
    /// let val3 = Err::<(), _>(1).unwrap_err();
    /// ```
    ///
    /// Use instead:
    /// ```no_run
    /// let val1 = 1;
    /// let val2 = 1;
    /// let val3 = 1;
    /// ```
    #[clippy::version = "1.72.0"]
    pub UNNECESSARY_LITERAL_UNWRAP,
    complexity,
    "using `unwrap()` related calls on `Result` and `Option` constructors"
}

declare_clippy_lint! {
    /// ### What it does
    /// Checks for `.expect()` or `.expect_err()` calls on `Result`s and `.expect()` call on `Option`s.
    ///
    /// ### Why restrict this?
    /// Usually it is better to handle the `None` or `Err` case.
    /// Still, for a lot of quick-and-dirty code, `expect` is a good choice, which is why
    /// this lint is `Allow` by default.
    ///
    /// `result.expect()` will let the thread panic on `Err`
    /// values. Normally, you want to implement more sophisticated error handling,
    /// and propagate errors upwards with `?` operator.
    ///
    /// ### Examples
    /// ```rust,ignore
    /// # let option = Some(1);
    /// # let result: Result<usize, ()> = Ok(1);
    /// option.expect("one");
    /// result.expect("one");
    /// ```
    ///
    /// Use instead:
    /// ```rust,ignore
    /// # let option = Some(1);
    /// # let result: Result<usize, ()> = Ok(1);
    /// option?;
    ///
    /// // or
    ///
    /// result?;
    /// ```
    #[clippy::version = "1.45.0"]
    pub EXPECT_USED,
    restriction,
    "using `.expect()` on `Result` or `Option`, which might be better handled"
}

declare_clippy_lint! {
    /// ### What it does
    /// Checks for methods that should live in a trait
    /// implementation of a `std` trait (see [llogiq's blog
    /// post](http://llogiq.github.io/2015/07/30/traits.html) for further
    /// information) instead of an inherent implementation.
    ///
    /// ### Why is this bad?
    /// Implementing the traits improve ergonomics for users of
    /// the code, often with very little cost. Also people seeing a `mul(...)`
    /// method
    /// may expect `*` to work equally, so you should have good reason to disappoint
    /// them.
    ///
    /// ### Example
    /// ```no_run
    /// struct X;
    /// impl X {
    ///     fn add(&self, other: &X) -> X {
    ///         // ..
    /// # X
    ///     }
    /// }
    /// ```
    #[clippy::version = "pre 1.29.0"]
    pub SHOULD_IMPLEMENT_TRAIT,
    style,
    "defining a method that should be implementing a std trait"
}

declare_clippy_lint! {
    /// ### What it does
    /// Checks for methods with certain name prefixes or suffixes, and which
    /// do not adhere to standard conventions regarding how `self` is taken.
    /// The actual rules are:
    ///
    /// |Prefix |Postfix     |`self` taken                   | `self` type  |
    /// |-------|------------|-------------------------------|--------------|
    /// |`as_`  | none       |`&self` or `&mut self`         | any          |
    /// |`from_`| none       | none                          | any          |
    /// |`into_`| none       |`self`                         | any          |
    /// |`is_`  | none       |`&mut self` or `&self` or none | any          |
    /// |`to_`  | `_mut`     |`&mut self`                    | any          |
    /// |`to_`  | not `_mut` |`self`                         | `Copy`       |
    /// |`to_`  | not `_mut` |`&self`                        | not `Copy`   |
    ///
    /// Note: Clippy doesn't trigger methods with `to_` prefix in:
    /// - Traits definition.
    /// Clippy can not tell if a type that implements a trait is `Copy` or not.
    /// - Traits implementation, when `&self` is taken.
    /// The method signature is controlled by the trait and often `&self` is required for all types that implement the trait
    /// (see e.g. the `std::string::ToString` trait).
    ///
    /// Clippy allows `Pin<&Self>` and `Pin<&mut Self>` if `&self` and `&mut self` is required.
    ///
    /// Please find more info here:
    /// https://rust-lang.github.io/api-guidelines/naming.html#ad-hoc-conversions-follow-as_-to_-into_-conventions-c-conv
    ///
    /// ### Why is this bad?
    /// Consistency breeds readability. If you follow the
    /// conventions, your users won't be surprised that they, e.g., need to supply a
    /// mutable reference to a `as_..` function.
    ///
    /// ### Example
    /// ```no_run
    /// # struct X;
    /// impl X {
    ///     fn as_str(self) -> &'static str {
    ///         // ..
    /// # ""
    ///     }
    /// }
    /// ```
    ///
    /// Use instead:
    /// ```no_run
    /// # struct X;
    /// impl X {
    ///     fn as_str(&self) -> &'static str {
    ///         // ..
    /// # ""
    ///     }
    /// }
    /// ```
    #[clippy::version = "pre 1.29.0"]
    pub WRONG_SELF_CONVENTION,
    style,
    "defining a method named with an established prefix (like \"into_\") that takes `self` with the wrong convention"
}

declare_clippy_lint! {
    /// ### What it does
    /// Checks for usage of `ok().expect(..)`.
    ///
    /// ### Why is this bad?
    /// Because you usually call `expect()` on the `Result`
    /// directly to get a better error message.
    ///
    /// ### Known problems
    /// The error type needs to implement `Debug`
    ///
    /// ### Example
    /// ```no_run
    /// # let x = Ok::<_, ()>(());
    /// x.ok().expect("why did I do this again?");
    /// ```
    ///
    /// Use instead:
    /// ```no_run
    /// # let x = Ok::<_, ()>(());
    /// x.expect("why did I do this again?");
    /// ```
    #[clippy::version = "pre 1.29.0"]
    pub OK_EXPECT,
    style,
    "using `ok().expect()`, which gives worse error messages than calling `expect` directly on the Result"
}

declare_clippy_lint! {
    /// ### What it does
    /// Checks for `.err().expect()` calls on the `Result` type.
    ///
    /// ### Why is this bad?
    /// `.expect_err()` can be called directly to avoid the extra type conversion from `err()`.
    ///
    /// ### Example
    /// ```should_panic
    /// let x: Result<u32, &str> = Ok(10);
    /// x.err().expect("Testing err().expect()");
    /// ```
    /// Use instead:
    /// ```should_panic
    /// let x: Result<u32, &str> = Ok(10);
    /// x.expect_err("Testing expect_err");
    /// ```
    #[clippy::version = "1.62.0"]
    pub ERR_EXPECT,
    style,
    r#"using `.err().expect("")` when `.expect_err("")` can be used"#
}

declare_clippy_lint! {
    /// ### What it does
    /// Checks for usages of the following functions with an argument that constructs a default value
    /// (e.g., `Default::default` or `String::new`):
    /// - `unwrap_or`
    /// - `unwrap_or_else`
    /// - `or_insert`
    /// - `or_insert_with`
    ///
    /// ### Why is this bad?
    /// Readability. Using `unwrap_or_default` in place of `unwrap_or`/`unwrap_or_else`, or `or_default`
    /// in place of `or_insert`/`or_insert_with`, is simpler and more concise.
    ///
    /// ### Known problems
    /// In some cases, the argument of `unwrap_or`, etc. is needed for type inference. The lint uses a
    /// heuristic to try to identify such cases. However, the heuristic can produce false negatives.
    ///
    /// ### Examples
    /// ```no_run
    /// # let x = Some(1);
    /// # let mut map = std::collections::HashMap::<u64, String>::new();
    /// x.unwrap_or(Default::default());
    /// map.entry(42).or_insert_with(String::new);
    /// ```
    ///
    /// Use instead:
    /// ```no_run
    /// # let x = Some(1);
    /// # let mut map = std::collections::HashMap::<u64, String>::new();
    /// x.unwrap_or_default();
    /// map.entry(42).or_default();
    /// ```
    #[clippy::version = "1.56.0"]
    pub UNWRAP_OR_DEFAULT,
    style,
    "using `.unwrap_or`, etc. with an argument that constructs a default value"
}

declare_clippy_lint! {
    /// ### What it does
    /// Checks for usage of `option.map(_).unwrap_or(_)` or `option.map(_).unwrap_or_else(_)` or
    /// `result.map(_).unwrap_or_else(_)`.
    ///
    /// ### Why is this bad?
    /// Readability, these can be written more concisely (resp.) as
    /// `option.map_or(_, _)`, `option.map_or_else(_, _)` and `result.map_or_else(_, _)`.
    ///
    /// ### Known problems
    /// The order of the arguments is not in execution order
    ///
    /// ### Examples
    /// ```no_run
    /// # let option = Some(1);
    /// # let result: Result<usize, ()> = Ok(1);
    /// # fn some_function(foo: ()) -> usize { 1 }
    /// option.map(|a| a + 1).unwrap_or(0);
    /// option.map(|a| a > 10).unwrap_or(false);
    /// result.map(|a| a + 1).unwrap_or_else(some_function);
    /// ```
    ///
    /// Use instead:
    /// ```no_run
    /// # let option = Some(1);
    /// # let result: Result<usize, ()> = Ok(1);
    /// # fn some_function(foo: ()) -> usize { 1 }
    /// option.map_or(0, |a| a + 1);
    /// option.is_some_and(|a| a > 10);
    /// result.map_or_else(some_function, |a| a + 1);
    /// ```
    #[clippy::version = "1.45.0"]
    pub MAP_UNWRAP_OR,
    pedantic,
    "using `.map(f).unwrap_or(a)` or `.map(f).unwrap_or_else(func)`, which are more succinctly expressed as `map_or(a, f)` or `map_or_else(a, f)`"
}

declare_clippy_lint! {
    /// ### What it does
    /// Checks for usage of `_.map_or(None, _)`.
    ///
    /// ### Why is this bad?
    /// Readability, this can be written more concisely as
    /// `_.and_then(_)`.
    ///
    /// ### Known problems
    /// The order of the arguments is not in execution order.
    ///
    /// ### Example
    /// ```no_run
    /// # let opt = Some(1);
    /// opt.map_or(None, |a| Some(a + 1));
    /// ```
    ///
    /// Use instead:
    /// ```no_run
    /// # let opt = Some(1);
    /// opt.and_then(|a| Some(a + 1));
    /// ```
    #[clippy::version = "pre 1.29.0"]
    pub OPTION_MAP_OR_NONE,
    style,
    "using `Option.map_or(None, f)`, which is more succinctly expressed as `and_then(f)`"
}

declare_clippy_lint! {
    /// ### What it does
    /// Checks for usage of `_.map_or(None, Some)`.
    ///
    /// ### Why is this bad?
    /// Readability, this can be written more concisely as
    /// `_.ok()`.
    ///
    /// ### Example
    /// ```no_run
    /// # let r: Result<u32, &str> = Ok(1);
    /// assert_eq!(Some(1), r.map_or(None, Some));
    /// ```
    ///
    /// Use instead:
    /// ```no_run
    /// # let r: Result<u32, &str> = Ok(1);
    /// assert_eq!(Some(1), r.ok());
    /// ```
    #[clippy::version = "1.44.0"]
    pub RESULT_MAP_OR_INTO_OPTION,
    style,
    "using `Result.map_or(None, Some)`, which is more succinctly expressed as `ok()`"
}

declare_clippy_lint! {
    /// ### What it does
    /// Checks for usage of `_.and_then(|x| Some(y))`, `_.and_then(|x| Ok(y))`
    /// or `_.or_else(|x| Err(y))`.
    ///
    /// ### Why is this bad?
    /// This can be written more concisely as `_.map(|x| y)` or `_.map_err(|x| y)`.
    ///
    /// ### Example
    /// ```no_run
    /// # fn opt() -> Option<&'static str> { Some("42") }
    /// # fn res() -> Result<&'static str, &'static str> { Ok("42") }
    /// let _ = opt().and_then(|s| Some(s.len()));
    /// let _ = res().and_then(|s| if s.len() == 42 { Ok(10) } else { Ok(20) });
    /// let _ = res().or_else(|s| if s.len() == 42 { Err(10) } else { Err(20) });
    /// ```
    ///
    /// The correct use would be:
    ///
    /// ```no_run
    /// # fn opt() -> Option<&'static str> { Some("42") }
    /// # fn res() -> Result<&'static str, &'static str> { Ok("42") }
    /// let _ = opt().map(|s| s.len());
    /// let _ = res().map(|s| if s.len() == 42 { 10 } else { 20 });
    /// let _ = res().map_err(|s| if s.len() == 42 { 10 } else { 20 });
    /// ```
    #[clippy::version = "1.45.0"]
    pub BIND_INSTEAD_OF_MAP,
    complexity,
    "using `Option.and_then(|x| Some(y))`, which is more succinctly expressed as `map(|x| y)`"
}

declare_clippy_lint! {
    /// ### What it does
    /// Checks for usage of `_.filter(_).next()`.
    ///
    /// ### Why is this bad?
    /// Readability, this can be written more concisely as
    /// `_.find(_)`.
    ///
    /// ### Example
    /// ```no_run
    /// # let vec = vec![1];
    /// vec.iter().filter(|x| **x == 0).next();
    /// ```
    ///
    /// Use instead:
    /// ```no_run
    /// # let vec = vec![1];
    /// vec.iter().find(|x| **x == 0);
    /// ```
    #[clippy::version = "pre 1.29.0"]
    pub FILTER_NEXT,
    complexity,
    "using `filter(p).next()`, which is more succinctly expressed as `.find(p)`"
}

declare_clippy_lint! {
    /// ### What it does
    /// Checks for usage of `_.skip_while(condition).next()`.
    ///
    /// ### Why is this bad?
    /// Readability, this can be written more concisely as
    /// `_.find(!condition)`.
    ///
    /// ### Example
    /// ```no_run
    /// # let vec = vec![1];
    /// vec.iter().skip_while(|x| **x == 0).next();
    /// ```
    ///
    /// Use instead:
    /// ```no_run
    /// # let vec = vec![1];
    /// vec.iter().find(|x| **x != 0);
    /// ```
    #[clippy::version = "1.42.0"]
    pub SKIP_WHILE_NEXT,
    complexity,
    "using `skip_while(p).next()`, which is more succinctly expressed as `.find(!p)`"
}

declare_clippy_lint! {
    /// ### What it does
    /// Checks for usage of `_.map(_).flatten(_)` on `Iterator` and `Option`
    ///
    /// ### Why is this bad?
    /// Readability, this can be written more concisely as
    /// `_.flat_map(_)` for `Iterator` or `_.and_then(_)` for `Option`
    ///
    /// ### Example
    /// ```no_run
    /// let vec = vec![vec![1]];
    /// let opt = Some(5);
    ///
    /// vec.iter().map(|x| x.iter()).flatten();
    /// opt.map(|x| Some(x * 2)).flatten();
    /// ```
    ///
    /// Use instead:
    /// ```no_run
    /// # let vec = vec![vec![1]];
    /// # let opt = Some(5);
    /// vec.iter().flat_map(|x| x.iter());
    /// opt.and_then(|x| Some(x * 2));
    /// ```
    #[clippy::version = "1.31.0"]
    pub MAP_FLATTEN,
    complexity,
    "using combinations of `flatten` and `map` which can usually be written as a single method call"
}

declare_clippy_lint! {
    /// ### What it does
    /// Checks for usage of `_.filter(_).map(_)` that can be written more simply
    /// as `filter_map(_)`.
    ///
    /// ### Why is this bad?
    /// Redundant code in the `filter` and `map` operations is poor style and
    /// less performant.
    ///
     /// ### Example
    /// ```no_run
    /// (0_i32..10)
    ///     .filter(|n| n.checked_add(1).is_some())
    ///     .map(|n| n.checked_add(1).unwrap());
    /// ```
    ///
    /// Use instead:
    /// ```no_run
    /// (0_i32..10).filter_map(|n| n.checked_add(1));
    /// ```
    #[clippy::version = "1.51.0"]
    pub MANUAL_FILTER_MAP,
    complexity,
    "using `_.filter(_).map(_)` in a way that can be written more simply as `filter_map(_)`"
}

declare_clippy_lint! {
    /// ### What it does
    /// Checks for usage of `_.find(_).map(_)` that can be written more simply
    /// as `find_map(_)`.
    ///
    /// ### Why is this bad?
    /// Redundant code in the `find` and `map` operations is poor style and
    /// less performant.
    ///
     /// ### Example
    /// ```no_run
    /// (0_i32..10)
    ///     .find(|n| n.checked_add(1).is_some())
    ///     .map(|n| n.checked_add(1).unwrap());
    /// ```
    ///
    /// Use instead:
    /// ```no_run
    /// (0_i32..10).find_map(|n| n.checked_add(1));
    /// ```
    #[clippy::version = "1.51.0"]
    pub MANUAL_FIND_MAP,
    complexity,
    "using `_.find(_).map(_)` in a way that can be written more simply as `find_map(_)`"
}

declare_clippy_lint! {
    /// ### What it does
    /// Checks for usage of `_.filter_map(_).next()`.
    ///
    /// ### Why is this bad?
    /// Readability, this can be written more concisely as
    /// `_.find_map(_)`.
    ///
    /// ### Example
    /// ```no_run
    ///  (0..3).filter_map(|x| if x == 2 { Some(x) } else { None }).next();
    /// ```
    /// Can be written as
    ///
    /// ```no_run
    ///  (0..3).find_map(|x| if x == 2 { Some(x) } else { None });
    /// ```
    #[clippy::version = "1.36.0"]
    pub FILTER_MAP_NEXT,
    pedantic,
    "using combination of `filter_map` and `next` which can usually be written as a single method call"
}

declare_clippy_lint! {
    /// ### What it does
    /// Checks for usage of `flat_map(|x| x)`.
    ///
    /// ### Why is this bad?
    /// Readability, this can be written more concisely by using `flatten`.
    ///
    /// ### Example
    /// ```no_run
    /// # let iter = vec![vec![0]].into_iter();
    /// iter.flat_map(|x| x);
    /// ```
    /// Can be written as
    /// ```no_run
    /// # let iter = vec![vec![0]].into_iter();
    /// iter.flatten();
    /// ```
    #[clippy::version = "1.39.0"]
    pub FLAT_MAP_IDENTITY,
    complexity,
    "call to `flat_map` where `flatten` is sufficient"
}

declare_clippy_lint! {
    /// ### What it does
    /// Checks for an iterator or string search (such as `find()`,
    /// `position()`, or `rposition()`) followed by a call to `is_some()` or `is_none()`.
    ///
    /// ### Why is this bad?
    /// Readability, this can be written more concisely as:
    /// * `_.any(_)`, or `_.contains(_)` for `is_some()`,
    /// * `!_.any(_)`, or `!_.contains(_)` for `is_none()`.
    ///
    /// ### Example
    /// ```no_run
    /// let vec = vec![1];
    /// vec.iter().find(|x| **x == 0).is_some();
    ///
    /// "hello world".find("world").is_none();
    /// ```
    ///
    /// Use instead:
    /// ```no_run
    /// let vec = vec![1];
    /// vec.iter().any(|x| *x == 0);
    ///
    /// !"hello world".contains("world");
    /// ```
    #[clippy::version = "pre 1.29.0"]
    pub SEARCH_IS_SOME,
    complexity,
    "using an iterator or string search followed by `is_some()` or `is_none()`, which is more succinctly expressed as a call to `any()` or `contains()` (with negation in case of `is_none()`)"
}

declare_clippy_lint! {
    /// ### What it does
    /// Checks for usage of `.chars().next()` on a `str` to check
    /// if it starts with a given char.
    ///
    /// ### Why is this bad?
    /// Readability, this can be written more concisely as
    /// `_.starts_with(_)`.
    ///
    /// ### Example
    /// ```no_run
    /// let name = "foo";
    /// if name.chars().next() == Some('_') {};
    /// ```
    ///
    /// Use instead:
    /// ```no_run
    /// let name = "foo";
    /// if name.starts_with('_') {};
    /// ```
    #[clippy::version = "pre 1.29.0"]
    pub CHARS_NEXT_CMP,
    style,
    "using `.chars().next()` to check if a string starts with a char"
}

declare_clippy_lint! {
    /// ### What it does
    /// Checks for calls to `.or(foo(..))`, `.unwrap_or(foo(..))`,
    /// `.or_insert(foo(..))` etc., and suggests to use `.or_else(|| foo(..))`,
    /// `.unwrap_or_else(|| foo(..))`, `.unwrap_or_default()` or `.or_default()`
    /// etc. instead.
    ///
    /// ### Why is this bad?
    /// The function will always be called. This is only bad if it allocates or
    /// does some non-trivial amount of work.
    ///
    /// ### Known problems
    /// If the function has side-effects, not calling it will change the
    /// semantic of the program, but you shouldn't rely on that.
    ///
    /// The lint also cannot figure out whether the function you call is
    /// actually expensive to call or not.
    ///
    /// ### Example
    /// ```no_run
    /// # let foo = Some(String::new());
    /// foo.unwrap_or(String::from("empty"));
    /// ```
    ///
    /// Use instead:
    /// ```no_run
    /// # let foo = Some(String::new());
    /// foo.unwrap_or_else(|| String::from("empty"));
    /// ```
    #[clippy::version = "pre 1.29.0"]
    pub OR_FUN_CALL,
    nursery,
    "using any `*or` method with a function call, which suggests `*or_else`"
}

declare_clippy_lint! {
    /// ### What it does
    /// Checks for `.or(…).unwrap()` calls to Options and Results.
    ///
    /// ### Why is this bad?
    /// You should use `.unwrap_or(…)` instead for clarity.
    ///
    /// ### Example
    /// ```no_run
    /// # let fallback = "fallback";
    /// // Result
    /// # type Error = &'static str;
    /// # let result: Result<&str, Error> = Err("error");
    /// let value = result.or::<Error>(Ok(fallback)).unwrap();
    ///
    /// // Option
    /// # let option: Option<&str> = None;
    /// let value = option.or(Some(fallback)).unwrap();
    /// ```
    /// Use instead:
    /// ```no_run
    /// # let fallback = "fallback";
    /// // Result
    /// # let result: Result<&str, &str> = Err("error");
    /// let value = result.unwrap_or(fallback);
    ///
    /// // Option
    /// # let option: Option<&str> = None;
    /// let value = option.unwrap_or(fallback);
    /// ```
    #[clippy::version = "1.61.0"]
    pub OR_THEN_UNWRAP,
    complexity,
    "checks for `.or(…).unwrap()` calls to Options and Results."
}

declare_clippy_lint! {
    /// ### What it does
    /// Checks for calls to `.expect(&format!(...))`, `.expect(foo(..))`,
    /// etc., and suggests to use `unwrap_or_else` instead
    ///
    /// ### Why is this bad?
    /// The function will always be called.
    ///
    /// ### Known problems
    /// If the function has side-effects, not calling it will
    /// change the semantics of the program, but you shouldn't rely on that anyway.
    ///
    /// ### Example
    /// ```no_run
    /// # let foo = Some(String::new());
    /// # let err_code = "418";
    /// # let err_msg = "I'm a teapot";
    /// foo.expect(&format!("Err {}: {}", err_code, err_msg));
    ///
    /// // or
    ///
    /// # let foo = Some(String::new());
    /// foo.expect(format!("Err {}: {}", err_code, err_msg).as_str());
    /// ```
    ///
    /// Use instead:
    /// ```no_run
    /// # let foo = Some(String::new());
    /// # let err_code = "418";
    /// # let err_msg = "I'm a teapot";
    /// foo.unwrap_or_else(|| panic!("Err {}: {}", err_code, err_msg));
    /// ```
    #[clippy::version = "pre 1.29.0"]
    pub EXPECT_FUN_CALL,
    perf,
    "using any `expect` method with a function call"
}

declare_clippy_lint! {
    /// ### What it does
    /// Checks for usage of `.clone()` on a `Copy` type.
    ///
    /// ### Why is this bad?
    /// The only reason `Copy` types implement `Clone` is for
    /// generics, not for using the `clone` method on a concrete type.
    ///
    /// ### Example
    /// ```no_run
    /// 42u64.clone();
    /// ```
    #[clippy::version = "pre 1.29.0"]
    pub CLONE_ON_COPY,
    complexity,
    "using `clone` on a `Copy` type"
}

declare_clippy_lint! {
    /// ### What it does
    /// Checks for usage of `.clone()` on a ref-counted pointer,
    /// (`Rc`, `Arc`, `rc::Weak`, or `sync::Weak`), and suggests calling Clone via unified
    /// function syntax instead (e.g., `Rc::clone(foo)`).
    ///
    /// ### Why restrict this?
    /// Calling `.clone()` on an `Rc`, `Arc`, or `Weak`
    /// can obscure the fact that only the pointer is being cloned, not the underlying
    /// data.
    ///
    /// ### Example
    /// ```no_run
    /// # use std::rc::Rc;
    /// let x = Rc::new(1);
    ///
    /// x.clone();
    /// ```
    ///
    /// Use instead:
    /// ```no_run
    /// # use std::rc::Rc;
    /// # let x = Rc::new(1);
    /// Rc::clone(&x);
    /// ```
    #[clippy::version = "pre 1.29.0"]
    pub CLONE_ON_REF_PTR,
    restriction,
    "using `clone` on a ref-counted pointer"
}

declare_clippy_lint! {
    /// ### What it does
    /// Checks for usage of `.to_string()` on an `&&T` where
    /// `T` implements `ToString` directly (like `&&str` or `&&String`).
    ///
    /// ### Why is this bad?
    /// This bypasses the specialized implementation of
    /// `ToString` and instead goes through the more expensive string formatting
    /// facilities.
    ///
    /// ### Example
    /// ```no_run
    /// // Generic implementation for `T: Display` is used (slow)
    /// ["foo", "bar"].iter().map(|s| s.to_string());
    ///
    /// // OK, the specialized impl is used
    /// ["foo", "bar"].iter().map(|&s| s.to_string());
    /// ```
    #[clippy::version = "1.40.0"]
    pub INEFFICIENT_TO_STRING,
    pedantic,
    "using `to_string` on `&&T` where `T: ToString`"
}

declare_clippy_lint! {
    /// ### What it does
    /// Checks for `new` not returning a type that contains `Self`.
    ///
    /// ### Why is this bad?
    /// As a convention, `new` methods are used to make a new
    /// instance of a type.
    ///
    /// ### Example
    /// In an impl block:
    /// ```no_run
    /// # struct Foo;
    /// # struct NotAFoo;
    /// impl Foo {
    ///     fn new() -> NotAFoo {
    /// # NotAFoo
    ///     }
    /// }
    /// ```
    ///
    /// ```no_run
    /// # struct Foo;
    /// struct Bar(Foo);
    /// impl Foo {
    ///     // Bad. The type name must contain `Self`
    ///     fn new() -> Bar {
    /// # Bar(Foo)
    ///     }
    /// }
    /// ```
    ///
    /// ```no_run
    /// # struct Foo;
    /// # struct FooError;
    /// impl Foo {
    ///     // Good. Return type contains `Self`
    ///     fn new() -> Result<Foo, FooError> {
    /// # Ok(Foo)
    ///     }
    /// }
    /// ```
    ///
    /// Or in a trait definition:
    /// ```no_run
    /// pub trait Trait {
    ///     // Bad. The type name must contain `Self`
    ///     fn new();
    /// }
    /// ```
    ///
    /// ```no_run
    /// pub trait Trait {
    ///     // Good. Return type contains `Self`
    ///     fn new() -> Self;
    /// }
    /// ```
    #[clippy::version = "pre 1.29.0"]
    pub NEW_RET_NO_SELF,
    style,
    "not returning type containing `Self` in a `new` method"
}

declare_clippy_lint! {
    /// ### What it does
    /// Checks for calling `.step_by(0)` on iterators which panics.
    ///
    /// ### Why is this bad?
    /// This very much looks like an oversight. Use `panic!()` instead if you
    /// actually intend to panic.
    ///
    /// ### Example
    /// ```rust,should_panic
    /// for x in (0..100).step_by(0) {
    ///     //..
    /// }
    /// ```
    #[clippy::version = "pre 1.29.0"]
    pub ITERATOR_STEP_BY_ZERO,
    correctness,
    "using `Iterator::step_by(0)`, which will panic at runtime"
}

declare_clippy_lint! {
    /// ### What it does
    /// Checks for iterators of `Option`s using `.filter(Option::is_some).map(Option::unwrap)` that may
    /// be replaced with a `.flatten()` call.
    ///
    /// ### Why is this bad?
    /// `Option` is like a collection of 0-1 things, so `flatten`
    /// automatically does this without suspicious-looking `unwrap` calls.
    ///
    /// ### Example
    /// ```no_run
    /// let _ = std::iter::empty::<Option<i32>>().filter(Option::is_some).map(Option::unwrap);
    /// ```
    /// Use instead:
    /// ```no_run
    /// let _ = std::iter::empty::<Option<i32>>().flatten();
    /// ```
    #[clippy::version = "1.53.0"]
    pub OPTION_FILTER_MAP,
    complexity,
    "filtering `Option` for `Some` then force-unwrapping, which can be one type-safe operation"
}

declare_clippy_lint! {
    /// ### What it does
    /// Checks for the use of `iter.nth(0)`.
    ///
    /// ### Why is this bad?
    /// `iter.next()` is equivalent to
    /// `iter.nth(0)`, as they both consume the next element,
    ///  but is more readable.
    ///
    /// ### Example
    /// ```no_run
    /// # use std::collections::HashSet;
    /// # let mut s = HashSet::new();
    /// # s.insert(1);
    /// let x = s.iter().nth(0);
    /// ```
    ///
    /// Use instead:
    /// ```no_run
    /// # use std::collections::HashSet;
    /// # let mut s = HashSet::new();
    /// # s.insert(1);
    /// let x = s.iter().next();
    /// ```
    #[clippy::version = "1.42.0"]
    pub ITER_NTH_ZERO,
    style,
    "replace `iter.nth(0)` with `iter.next()`"
}

declare_clippy_lint! {
    /// ### What it does
    /// Checks for usage of `.iter().nth()`/`.iter_mut().nth()` on standard library types that have
    /// equivalent `.get()`/`.get_mut()` methods.
    ///
    /// ### Why is this bad?
    /// `.get()` and `.get_mut()` are equivalent but more concise.
    ///
    /// ### Example
    /// ```no_run
    /// let some_vec = vec![0, 1, 2, 3];
    /// let bad_vec = some_vec.iter().nth(3);
    /// let bad_slice = &some_vec[..].iter().nth(3);
    /// ```
    /// The correct use would be:
    /// ```no_run
    /// let some_vec = vec![0, 1, 2, 3];
    /// let bad_vec = some_vec.get(3);
    /// let bad_slice = &some_vec[..].get(3);
    /// ```
    #[clippy::version = "pre 1.29.0"]
    pub ITER_NTH,
    style,
    "using `.iter().nth()` on a standard library type with O(1) element access"
}

declare_clippy_lint! {
    /// ### What it does
    /// Checks for usage of `.skip(x).next()` on iterators.
    ///
    /// ### Why is this bad?
    /// `.nth(x)` is cleaner
    ///
    /// ### Example
    /// ```no_run
    /// let some_vec = vec![0, 1, 2, 3];
    /// let bad_vec = some_vec.iter().skip(3).next();
    /// let bad_slice = &some_vec[..].iter().skip(3).next();
    /// ```
    /// The correct use would be:
    /// ```no_run
    /// let some_vec = vec![0, 1, 2, 3];
    /// let bad_vec = some_vec.iter().nth(3);
    /// let bad_slice = &some_vec[..].iter().nth(3);
    /// ```
    #[clippy::version = "pre 1.29.0"]
    pub ITER_SKIP_NEXT,
    style,
    "using `.skip(x).next()` on an iterator"
}

declare_clippy_lint! {
    /// ### What it does
    /// Checks for usage of `.drain(..)` on `Vec` and `VecDeque` for iteration.
    ///
    /// ### Why is this bad?
    /// `.into_iter()` is simpler with better performance.
    ///
    /// ### Example
    /// ```no_run
    /// # use std::collections::HashSet;
    /// let mut foo = vec![0, 1, 2, 3];
    /// let bar: HashSet<usize> = foo.drain(..).collect();
    /// ```
    /// Use instead:
    /// ```no_run
    /// # use std::collections::HashSet;
    /// let foo = vec![0, 1, 2, 3];
    /// let bar: HashSet<usize> = foo.into_iter().collect();
    /// ```
    #[clippy::version = "1.61.0"]
    pub ITER_WITH_DRAIN,
    nursery,
    "replace `.drain(..)` with `.into_iter()`"
}

declare_clippy_lint! {
    /// ### What it does
    /// Checks for usage of `x.get(x.len() - 1)` instead of
    /// `x.last()`.
    ///
    /// ### Why is this bad?
    /// Using `x.last()` is easier to read and has the same
    /// result.
    ///
    /// Note that using `x[x.len() - 1]` is semantically different from
    /// `x.last()`.  Indexing into the array will panic on out-of-bounds
    /// accesses, while `x.get()` and `x.last()` will return `None`.
    ///
    /// There is another lint (get_unwrap) that covers the case of using
    /// `x.get(index).unwrap()` instead of `x[index]`.
    ///
    /// ### Example
    /// ```no_run
    /// let x = vec![2, 3, 5];
    /// let last_element = x.get(x.len() - 1);
    /// ```
    ///
    /// Use instead:
    /// ```no_run
    /// let x = vec![2, 3, 5];
    /// let last_element = x.last();
    /// ```
    #[clippy::version = "1.37.0"]
    pub GET_LAST_WITH_LEN,
    complexity,
    "Using `x.get(x.len() - 1)` when `x.last()` is correct and simpler"
}

declare_clippy_lint! {
    /// ### What it does
    /// Checks for usage of `.get().unwrap()` (or
    /// `.get_mut().unwrap`) on a standard library type which implements `Index`
    ///
    /// ### Why restrict this?
    /// Using the Index trait (`[]`) is more clear and more
    /// concise.
    ///
    /// ### Known problems
    /// Not a replacement for error handling: Using either
    /// `.unwrap()` or the Index trait (`[]`) carries the risk of causing a `panic`
    /// if the value being accessed is `None`. If the use of `.get().unwrap()` is a
    /// temporary placeholder for dealing with the `Option` type, then this does
    /// not mitigate the need for error handling. If there is a chance that `.get()`
    /// will be `None` in your program, then it is advisable that the `None` case
    /// is handled in a future refactor instead of using `.unwrap()` or the Index
    /// trait.
    ///
    /// ### Example
    /// ```no_run
    /// let mut some_vec = vec![0, 1, 2, 3];
    /// let last = some_vec.get(3).unwrap();
    /// *some_vec.get_mut(0).unwrap() = 1;
    /// ```
    /// The correct use would be:
    /// ```no_run
    /// let mut some_vec = vec![0, 1, 2, 3];
    /// let last = some_vec[3];
    /// some_vec[0] = 1;
    /// ```
    #[clippy::version = "pre 1.29.0"]
    pub GET_UNWRAP,
    restriction,
    "using `.get().unwrap()` or `.get_mut().unwrap()` when using `[]` would work instead"
}

declare_clippy_lint! {
    /// ### What it does
    /// Checks for occurrences where one vector gets extended instead of append
    ///
    /// ### Why is this bad?
    /// Using `append` instead of `extend` is more concise and faster
    ///
    /// ### Example
    /// ```no_run
    /// let mut a = vec![1, 2, 3];
    /// let mut b = vec![4, 5, 6];
    ///
    /// a.extend(b.drain(..));
    /// ```
    ///
    /// Use instead:
    /// ```no_run
    /// let mut a = vec![1, 2, 3];
    /// let mut b = vec![4, 5, 6];
    ///
    /// a.append(&mut b);
    /// ```
    #[clippy::version = "1.55.0"]
    pub EXTEND_WITH_DRAIN,
    perf,
    "using vec.append(&mut vec) to move the full range of a vector to another"
}

declare_clippy_lint! {
    /// ### What it does
    /// Checks for the use of `.extend(s.chars())` where s is a
    /// `&str` or `String`.
    ///
    /// ### Why is this bad?
    /// `.push_str(s)` is clearer
    ///
    /// ### Example
    /// ```no_run
    /// let abc = "abc";
    /// let def = String::from("def");
    /// let mut s = String::new();
    /// s.extend(abc.chars());
    /// s.extend(def.chars());
    /// ```
    /// The correct use would be:
    /// ```no_run
    /// let abc = "abc";
    /// let def = String::from("def");
    /// let mut s = String::new();
    /// s.push_str(abc);
    /// s.push_str(&def);
    /// ```
    #[clippy::version = "pre 1.29.0"]
    pub STRING_EXTEND_CHARS,
    style,
    "using `x.extend(s.chars())` where s is a `&str` or `String`"
}

declare_clippy_lint! {
    /// ### What it does
    /// Checks for the use of `.cloned().collect()` on slice to
    /// create a `Vec`.
    ///
    /// ### Why is this bad?
    /// `.to_vec()` is clearer
    ///
    /// ### Example
    /// ```no_run
    /// let s = [1, 2, 3, 4, 5];
    /// let s2: Vec<isize> = s[..].iter().cloned().collect();
    /// ```
    /// The better use would be:
    /// ```no_run
    /// let s = [1, 2, 3, 4, 5];
    /// let s2: Vec<isize> = s.to_vec();
    /// ```
    #[clippy::version = "pre 1.29.0"]
    pub ITER_CLONED_COLLECT,
    style,
    "using `.cloned().collect()` on slice to create a `Vec`"
}

declare_clippy_lint! {
    /// ### What it does
    /// Checks for usage of `_.chars().last()` or
    /// `_.chars().next_back()` on a `str` to check if it ends with a given char.
    ///
    /// ### Why is this bad?
    /// Readability, this can be written more concisely as
    /// `_.ends_with(_)`.
    ///
    /// ### Example
    /// ```no_run
    /// # let name = "_";
    /// name.chars().last() == Some('_') || name.chars().next_back() == Some('-');
    /// ```
    ///
    /// Use instead:
    /// ```no_run
    /// # let name = "_";
    /// name.ends_with('_') || name.ends_with('-');
    /// ```
    #[clippy::version = "pre 1.29.0"]
    pub CHARS_LAST_CMP,
    style,
    "using `.chars().last()` or `.chars().next_back()` to check if a string ends with a char"
}

declare_clippy_lint! {
    /// ### What it does
    /// Checks for usage of `.as_ref()` or `.as_mut()` where the
    /// types before and after the call are the same.
    ///
    /// ### Why is this bad?
    /// The call is unnecessary.
    ///
    /// ### Example
    /// ```no_run
    /// # fn do_stuff(x: &[i32]) {}
    /// let x: &[i32] = &[1, 2, 3, 4, 5];
    /// do_stuff(x.as_ref());
    /// ```
    /// The correct use would be:
    /// ```no_run
    /// # fn do_stuff(x: &[i32]) {}
    /// let x: &[i32] = &[1, 2, 3, 4, 5];
    /// do_stuff(x);
    /// ```
    #[clippy::version = "pre 1.29.0"]
    pub USELESS_ASREF,
    complexity,
    "using `as_ref` where the types before and after the call are the same"
}

declare_clippy_lint! {
    /// ### What it does
    /// Checks for usage of `fold` when a more succinct alternative exists.
    /// Specifically, this checks for `fold`s which could be replaced by `any`, `all`,
    /// `sum` or `product`.
    ///
    /// ### Why is this bad?
    /// Readability.
    ///
    /// ### Example
    /// ```no_run
    /// (0..3).fold(false, |acc, x| acc || x > 2);
    /// ```
    ///
    /// Use instead:
    /// ```no_run
    /// (0..3).any(|x| x > 2);
    /// ```
    #[clippy::version = "pre 1.29.0"]
    pub UNNECESSARY_FOLD,
    style,
    "using `fold` when a more succinct alternative exists"
}

declare_clippy_lint! {
    /// ### What it does
    /// Checks for `filter_map` calls that could be replaced by `filter` or `map`.
    /// More specifically it checks if the closure provided is only performing one of the
    /// filter or map operations and suggests the appropriate option.
    ///
    /// ### Why is this bad?
    /// Complexity. The intent is also clearer if only a single
    /// operation is being performed.
    ///
    /// ### Example
    /// ```no_run
    /// let _ = (0..3).filter_map(|x| if x > 2 { Some(x) } else { None });
    ///
    /// // As there is no transformation of the argument this could be written as:
    /// let _ = (0..3).filter(|&x| x > 2);
    /// ```
    ///
    /// ```no_run
    /// let _ = (0..4).filter_map(|x| Some(x + 1));
    ///
    /// // As there is no conditional check on the argument this could be written as:
    /// let _ = (0..4).map(|x| x + 1);
    /// ```
    #[clippy::version = "1.31.0"]
    pub UNNECESSARY_FILTER_MAP,
    complexity,
    "using `filter_map` when a more succinct alternative exists"
}

declare_clippy_lint! {
    /// ### What it does
    /// Checks for `find_map` calls that could be replaced by `find` or `map`. More
    /// specifically it checks if the closure provided is only performing one of the
    /// find or map operations and suggests the appropriate option.
    ///
    /// ### Why is this bad?
    /// Complexity. The intent is also clearer if only a single
    /// operation is being performed.
    ///
    /// ### Example
    /// ```no_run
    /// let _ = (0..3).find_map(|x| if x > 2 { Some(x) } else { None });
    ///
    /// // As there is no transformation of the argument this could be written as:
    /// let _ = (0..3).find(|&x| x > 2);
    /// ```
    ///
    /// ```no_run
    /// let _ = (0..4).find_map(|x| Some(x + 1));
    ///
    /// // As there is no conditional check on the argument this could be written as:
    /// let _ = (0..4).map(|x| x + 1).next();
    /// ```
    #[clippy::version = "1.61.0"]
    pub UNNECESSARY_FIND_MAP,
    complexity,
    "using `find_map` when a more succinct alternative exists"
}

declare_clippy_lint! {
    /// ### What it does
    /// Checks for `into_iter` calls on references which should be replaced by `iter`
    /// or `iter_mut`.
    ///
    /// ### Why is this bad?
    /// Readability. Calling `into_iter` on a reference will not move out its
    /// content into the resulting iterator, which is confusing. It is better just call `iter` or
    /// `iter_mut` directly.
    ///
    /// ### Example
    /// ```no_run
    /// # let vec = vec![3, 4, 5];
    /// (&vec).into_iter();
    /// ```
    ///
    /// Use instead:
    /// ```no_run
    /// # let vec = vec![3, 4, 5];
    /// (&vec).iter();
    /// ```
    #[clippy::version = "1.32.0"]
    pub INTO_ITER_ON_REF,
    style,
    "using `.into_iter()` on a reference"
}

declare_clippy_lint! {
    /// ### What it does
    /// Checks for calls to `map` followed by a `count`.
    ///
    /// ### Why is this bad?
    /// It looks suspicious. Maybe `map` was confused with `filter`.
    /// If the `map` call is intentional, this should be rewritten
    /// using `inspect`. Or, if you intend to drive the iterator to
    /// completion, you can just use `for_each` instead.
    ///
    /// ### Example
    /// ```no_run
    /// let _ = (0..3).map(|x| x + 2).count();
    /// ```
    #[clippy::version = "1.39.0"]
    pub SUSPICIOUS_MAP,
    suspicious,
    "suspicious usage of map"
}

declare_clippy_lint! {
    /// ### What it does
    /// Checks for `MaybeUninit::uninit().assume_init()`.
    ///
    /// ### Why is this bad?
    /// For most types, this is undefined behavior.
    ///
    /// ### Known problems
    /// For now, we accept empty tuples and tuples / arrays
    /// of `MaybeUninit`. There may be other types that allow uninitialized
    /// data, but those are not yet rigorously defined.
    ///
    /// ### Example
    /// ```no_run
    /// // Beware the UB
    /// use std::mem::MaybeUninit;
    ///
    /// let _: usize = unsafe { MaybeUninit::uninit().assume_init() };
    /// ```
    ///
    /// Note that the following is OK:
    ///
    /// ```no_run
    /// use std::mem::MaybeUninit;
    ///
    /// let _: [MaybeUninit<bool>; 5] = unsafe {
    ///     MaybeUninit::uninit().assume_init()
    /// };
    /// ```
    #[clippy::version = "1.39.0"]
    pub UNINIT_ASSUMED_INIT,
    correctness,
    "`MaybeUninit::uninit().assume_init()`"
}

declare_clippy_lint! {
    /// ### What it does
    /// Checks for `.checked_add/sub(x).unwrap_or(MAX/MIN)`.
    ///
    /// ### Why is this bad?
    /// These can be written simply with `saturating_add/sub` methods.
    ///
    /// ### Example
    /// ```no_run
    /// # let y: u32 = 0;
    /// # let x: u32 = 100;
    /// let add = x.checked_add(y).unwrap_or(u32::MAX);
    /// let sub = x.checked_sub(y).unwrap_or(u32::MIN);
    /// ```
    ///
    /// can be written using dedicated methods for saturating addition/subtraction as:
    ///
    /// ```no_run
    /// # let y: u32 = 0;
    /// # let x: u32 = 100;
    /// let add = x.saturating_add(y);
    /// let sub = x.saturating_sub(y);
    /// ```
    #[clippy::version = "1.39.0"]
    pub MANUAL_SATURATING_ARITHMETIC,
    style,
    "`.checked_add/sub(x).unwrap_or(MAX/MIN)`"
}

declare_clippy_lint! {
    /// ### What it does
    /// Checks for `offset(_)`, `wrapping_`{`add`, `sub`}, etc. on raw pointers to
    /// zero-sized types
    ///
    /// ### Why is this bad?
    /// This is a no-op, and likely unintended
    ///
    /// ### Example
    /// ```no_run
    /// unsafe { (&() as *const ()).offset(1) };
    /// ```
    #[clippy::version = "1.41.0"]
    pub ZST_OFFSET,
    correctness,
    "Check for offset calculations on raw pointers to zero-sized types"
}

declare_clippy_lint! {
    /// ### What it does
    /// Checks for `FileType::is_file()`.
    ///
    /// ### Why restrict this?
    /// When people testing a file type with `FileType::is_file`
    /// they are testing whether a path is something they can get bytes from. But
    /// `is_file` doesn't cover special file types in unix-like systems, and doesn't cover
    /// symlink in windows. Using `!FileType::is_dir()` is a better way to that intention.
    ///
    /// ### Example
    /// ```no_run
    /// # || {
    /// let metadata = std::fs::metadata("foo.txt")?;
    /// let filetype = metadata.file_type();
    ///
    /// if filetype.is_file() {
    ///     // read file
    /// }
    /// # Ok::<_, std::io::Error>(())
    /// # };
    /// ```
    ///
    /// should be written as:
    ///
    /// ```no_run
    /// # || {
    /// let metadata = std::fs::metadata("foo.txt")?;
    /// let filetype = metadata.file_type();
    ///
    /// if !filetype.is_dir() {
    ///     // read file
    /// }
    /// # Ok::<_, std::io::Error>(())
    /// # };
    /// ```
    #[clippy::version = "1.42.0"]
    pub FILETYPE_IS_FILE,
    restriction,
    "`FileType::is_file` is not recommended to test for readable file type"
}

declare_clippy_lint! {
    /// ### What it does
    /// Checks for usage of `_.as_ref().map(Deref::deref)` or its aliases (such as String::as_str).
    ///
    /// ### Why is this bad?
    /// Readability, this can be written more concisely as
    /// `_.as_deref()`.
    ///
    /// ### Example
    /// ```no_run
    /// # let opt = Some("".to_string());
    /// opt.as_ref().map(String::as_str)
    /// # ;
    /// ```
    /// Can be written as
    /// ```no_run
    /// # let opt = Some("".to_string());
    /// opt.as_deref()
    /// # ;
    /// ```
    #[clippy::version = "1.42.0"]
    pub OPTION_AS_REF_DEREF,
    complexity,
    "using `as_ref().map(Deref::deref)`, which is more succinctly expressed as `as_deref()`"
}

declare_clippy_lint! {
    /// ### What it does
    /// Checks for usage of `iter().next()` on a Slice or an Array
    ///
    /// ### Why is this bad?
    /// These can be shortened into `.get()`
    ///
    /// ### Example
    /// ```no_run
    /// # let a = [1, 2, 3];
    /// # let b = vec![1, 2, 3];
    /// a[2..].iter().next();
    /// b.iter().next();
    /// ```
    /// should be written as:
    /// ```no_run
    /// # let a = [1, 2, 3];
    /// # let b = vec![1, 2, 3];
    /// a.get(2);
    /// b.get(0);
    /// ```
    #[clippy::version = "1.46.0"]
    pub ITER_NEXT_SLICE,
    style,
    "using `.iter().next()` on a sliced array, which can be shortened to just `.get()`"
}

declare_clippy_lint! {
    /// ### What it does
    /// Warns when using `push_str`/`insert_str` with a single-character string literal
    /// where `push`/`insert` with a `char` would work fine.
    ///
    /// ### Why is this bad?
    /// It's less clear that we are pushing a single character.
    ///
    /// ### Example
    /// ```no_run
    /// # let mut string = String::new();
    /// string.insert_str(0, "R");
    /// string.push_str("R");
    /// ```
    ///
    /// Use instead:
    /// ```no_run
    /// # let mut string = String::new();
    /// string.insert(0, 'R');
    /// string.push('R');
    /// ```
    #[clippy::version = "1.49.0"]
    pub SINGLE_CHAR_ADD_STR,
    style,
    "`push_str()` or `insert_str()` used with a single-character string literal as parameter"
}

declare_clippy_lint! {
    /// ### What it does
    /// As the counterpart to `or_fun_call`, this lint looks for unnecessary
    /// lazily evaluated closures on `Option` and `Result`.
    ///
    /// This lint suggests changing the following functions, when eager evaluation results in
    /// simpler code:
    ///  - `unwrap_or_else` to `unwrap_or`
    ///  - `and_then` to `and`
    ///  - `or_else` to `or`
    ///  - `get_or_insert_with` to `get_or_insert`
    ///  - `ok_or_else` to `ok_or`
    ///  - `then` to `then_some` (for msrv >= 1.62.0)
    ///
    /// ### Why is this bad?
    /// Using eager evaluation is shorter and simpler in some cases.
    ///
    /// ### Known problems
    /// It is possible, but not recommended for `Deref` and `Index` to have
    /// side effects. Eagerly evaluating them can change the semantics of the program.
    ///
    /// ### Example
    /// ```no_run
    /// let opt: Option<u32> = None;
    ///
    /// opt.unwrap_or_else(|| 42);
    /// ```
    /// Use instead:
    /// ```no_run
    /// let opt: Option<u32> = None;
    ///
    /// opt.unwrap_or(42);
    /// ```
    #[clippy::version = "1.48.0"]
    pub UNNECESSARY_LAZY_EVALUATIONS,
    style,
    "using unnecessary lazy evaluation, which can be replaced with simpler eager evaluation"
}

declare_clippy_lint! {
    /// ### What it does
    /// Checks for usage of `_.map(_).collect::<Result<(), _>()`.
    ///
    /// ### Why is this bad?
    /// Using `try_for_each` instead is more readable and idiomatic.
    ///
    /// ### Example
    /// ```no_run
    /// (0..3).map(|t| Err(t)).collect::<Result<(), _>>();
    /// ```
    /// Use instead:
    /// ```no_run
    /// (0..3).try_for_each(|t| Err(t));
    /// ```
    #[clippy::version = "1.49.0"]
    pub MAP_COLLECT_RESULT_UNIT,
    style,
    "using `.map(_).collect::<Result<(),_>()`, which can be replaced with `try_for_each`"
}

declare_clippy_lint! {
    /// ### What it does
    /// Checks for `from_iter()` function calls on types that implement the `FromIterator`
    /// trait.
    ///
    /// ### Why is this bad?
    /// If it's needed to create a collection from the contents of an iterator, the `Iterator::collect(_)`
    /// method is preferred. However, when it's needed to specify the container type,
    /// `Vec::from_iter(_)` can be more readable than using a turbofish (e.g. `_.collect::<Vec<_>>()`). See
    /// [FromIterator documentation](https://doc.rust-lang.org/std/iter/trait.FromIterator.html)
    ///
    /// ### Example
    /// ```no_run
    /// let five_fives = std::iter::repeat(5).take(5);
    ///
    /// let v = Vec::from_iter(five_fives);
    ///
    /// assert_eq!(v, vec![5, 5, 5, 5, 5]);
    /// ```
    /// Use instead:
    /// ```no_run
    /// let five_fives = std::iter::repeat(5).take(5);
    ///
    /// let v: Vec<i32> = five_fives.collect();
    ///
    /// assert_eq!(v, vec![5, 5, 5, 5, 5]);
    /// ```
    /// but prefer to use
    /// ```no_run
    /// let numbers: Vec<i32> = FromIterator::from_iter(1..=5);
    /// ```
    /// instead of
    /// ```no_run
    /// let numbers = (1..=5).collect::<Vec<_>>();
    /// ```
    #[clippy::version = "1.49.0"]
    pub FROM_ITER_INSTEAD_OF_COLLECT,
    pedantic,
    "use `.collect()` instead of `::from_iter()`"
}

declare_clippy_lint! {
    /// ### What it does
    /// Checks for usage of `inspect().for_each()`.
    ///
    /// ### Why is this bad?
    /// It is the same as performing the computation
    /// inside `inspect` at the beginning of the closure in `for_each`.
    ///
    /// ### Example
    /// ```no_run
    /// [1,2,3,4,5].iter()
    /// .inspect(|&x| println!("inspect the number: {}", x))
    /// .for_each(|&x| {
    ///     assert!(x >= 0);
    /// });
    /// ```
    /// Can be written as
    /// ```no_run
    /// [1,2,3,4,5].iter()
    /// .for_each(|&x| {
    ///     println!("inspect the number: {}", x);
    ///     assert!(x >= 0);
    /// });
    /// ```
    #[clippy::version = "1.51.0"]
    pub INSPECT_FOR_EACH,
    complexity,
    "using `.inspect().for_each()`, which can be replaced with `.for_each()`"
}

declare_clippy_lint! {
    /// ### What it does
    /// Checks for usage of `filter_map(|x| x)`.
    ///
    /// ### Why is this bad?
    /// Readability, this can be written more concisely by using `flatten`.
    ///
    /// ### Example
    /// ```no_run
    /// # let iter = vec![Some(1)].into_iter();
    /// iter.filter_map(|x| x);
    /// ```
    /// Use instead:
    /// ```no_run
    /// # let iter = vec![Some(1)].into_iter();
    /// iter.flatten();
    /// ```
    #[clippy::version = "1.52.0"]
    pub FILTER_MAP_IDENTITY,
    complexity,
    "call to `filter_map` where `flatten` is sufficient"
}

declare_clippy_lint! {
    /// ### What it does
    /// Checks for instances of `map(f)` where `f` is the identity function.
    ///
    /// ### Why is this bad?
    /// It can be written more concisely without the call to `map`.
    ///
    /// ### Example
    /// ```no_run
    /// let x = [1, 2, 3];
    /// let y: Vec<_> = x.iter().map(|x| x).map(|x| 2*x).collect();
    /// ```
    /// Use instead:
    /// ```no_run
    /// let x = [1, 2, 3];
    /// let y: Vec<_> = x.iter().map(|x| 2*x).collect();
    /// ```
    #[clippy::version = "1.47.0"]
    pub MAP_IDENTITY,
    complexity,
    "using iterator.map(|x| x)"
}

declare_clippy_lint! {
    /// ### What it does
    /// Checks for the use of `.bytes().nth()`.
    ///
    /// ### Why is this bad?
    /// `.as_bytes().get()` is more efficient and more
    /// readable.
    ///
    /// ### Example
    /// ```no_run
    /// "Hello".bytes().nth(3);
    /// ```
    ///
    /// Use instead:
    /// ```no_run
    /// "Hello".as_bytes().get(3);
    /// ```
    #[clippy::version = "1.52.0"]
    pub BYTES_NTH,
    style,
    "replace `.bytes().nth()` with `.as_bytes().get()`"
}

declare_clippy_lint! {
    /// ### What it does
    /// Checks for the usage of `_.to_owned()`, `vec.to_vec()`, or similar when calling `_.clone()` would be clearer.
    ///
    /// ### Why is this bad?
    /// These methods do the same thing as `_.clone()` but may be confusing as
    /// to why we are calling `to_vec` on something that is already a `Vec` or calling `to_owned` on something that is already owned.
    ///
    /// ### Example
    /// ```no_run
    /// let a = vec![1, 2, 3];
    /// let b = a.to_vec();
    /// let c = a.to_owned();
    /// ```
    /// Use instead:
    /// ```no_run
    /// let a = vec![1, 2, 3];
    /// let b = a.clone();
    /// let c = a.clone();
    /// ```
    #[clippy::version = "1.52.0"]
    pub IMPLICIT_CLONE,
    pedantic,
    "implicitly cloning a value by invoking a function on its dereferenced type"
}

declare_clippy_lint! {
    /// ### What it does
    /// Checks for the use of `.iter().count()`.
    ///
    /// ### Why is this bad?
    /// `.len()` is more efficient and more
    /// readable.
    ///
    /// ### Example
    /// ```no_run
    /// let some_vec = vec![0, 1, 2, 3];
    ///
    /// some_vec.iter().count();
    /// &some_vec[..].iter().count();
    /// ```
    ///
    /// Use instead:
    /// ```no_run
    /// let some_vec = vec![0, 1, 2, 3];
    ///
    /// some_vec.len();
    /// &some_vec[..].len();
    /// ```
    #[clippy::version = "1.52.0"]
    pub ITER_COUNT,
    complexity,
    "replace `.iter().count()` with `.len()`"
}

declare_clippy_lint! {
    /// ### What it does
    /// Checks for the usage of `_.to_owned()`, on a `Cow<'_, _>`.
    ///
    /// ### Why is this bad?
    /// Calling `to_owned()` on a `Cow` creates a clone of the `Cow`
    /// itself, without taking ownership of the `Cow` contents (i.e.
    /// it's equivalent to calling `Cow::clone`).
    /// The similarly named `into_owned` method, on the other hand,
    /// clones the `Cow` contents, effectively turning any `Cow::Borrowed`
    /// into a `Cow::Owned`.
    ///
    /// Given the potential ambiguity, consider replacing `to_owned`
    /// with `clone` for better readability or, if getting a `Cow::Owned`
    /// was the original intent, using `into_owned` instead.
    ///
    /// ### Example
    /// ```no_run
    /// # use std::borrow::Cow;
    /// let s = "Hello world!";
    /// let cow = Cow::Borrowed(s);
    ///
    /// let data = cow.to_owned();
    /// assert!(matches!(data, Cow::Borrowed(_)))
    /// ```
    /// Use instead:
    /// ```no_run
    /// # use std::borrow::Cow;
    /// let s = "Hello world!";
    /// let cow = Cow::Borrowed(s);
    ///
    /// let data = cow.clone();
    /// assert!(matches!(data, Cow::Borrowed(_)))
    /// ```
    /// or
    /// ```no_run
    /// # use std::borrow::Cow;
    /// let s = "Hello world!";
    /// let cow = Cow::Borrowed(s);
    ///
    /// let _data: String = cow.into_owned();
    /// ```
    #[clippy::version = "1.65.0"]
    pub SUSPICIOUS_TO_OWNED,
    suspicious,
    "calls to `to_owned` on a `Cow<'_, _>` might not do what they are expected"
}

declare_clippy_lint! {
    /// ### What it does
    /// Checks for calls to [`splitn`]
    /// (https://doc.rust-lang.org/std/primitive.str.html#method.splitn) and
    /// related functions with either zero or one splits.
    ///
    /// ### Why is this bad?
    /// These calls don't actually split the value and are
    /// likely to be intended as a different number.
    ///
    /// ### Example
    /// ```no_run
    /// # let s = "";
    /// for x in s.splitn(1, ":") {
    ///     // ..
    /// }
    /// ```
    ///
    /// Use instead:
    /// ```no_run
    /// # let s = "";
    /// for x in s.splitn(2, ":") {
    ///     // ..
    /// }
    /// ```
    #[clippy::version = "1.54.0"]
    pub SUSPICIOUS_SPLITN,
    correctness,
    "checks for `.splitn(0, ..)` and `.splitn(1, ..)`"
}

declare_clippy_lint! {
    /// ### What it does
    /// Checks for manual implementations of `str::repeat`
    ///
    /// ### Why is this bad?
    /// These are both harder to read, as well as less performant.
    ///
    /// ### Example
    /// ```no_run
    /// let x: String = std::iter::repeat('x').take(10).collect();
    /// ```
    ///
    /// Use instead:
    /// ```no_run
    /// let x: String = "x".repeat(10);
    /// ```
    #[clippy::version = "1.54.0"]
    pub MANUAL_STR_REPEAT,
    perf,
    "manual implementation of `str::repeat`"
}

declare_clippy_lint! {
    /// ### What it does
    /// Checks for usage of `str::splitn(2, _)`
    ///
    /// ### Why is this bad?
    /// `split_once` is both clearer in intent and slightly more efficient.
    ///
    /// ### Example
    /// ```rust,ignore
    /// let s = "key=value=add";
    /// let (key, value) = s.splitn(2, '=').next_tuple()?;
    /// let value = s.splitn(2, '=').nth(1)?;
    ///
    /// let mut parts = s.splitn(2, '=');
    /// let key = parts.next()?;
    /// let value = parts.next()?;
    /// ```
    ///
    /// Use instead:
    /// ```rust,ignore
    /// let s = "key=value=add";
    /// let (key, value) = s.split_once('=')?;
    /// let value = s.split_once('=')?.1;
    ///
    /// let (key, value) = s.split_once('=')?;
    /// ```
    ///
    /// ### Limitations
    /// The multiple statement variant currently only detects `iter.next()?`/`iter.next().unwrap()`
    /// in two separate `let` statements that immediately follow the `splitn()`
    #[clippy::version = "1.57.0"]
    pub MANUAL_SPLIT_ONCE,
    complexity,
    "replace `.splitn(2, pat)` with `.split_once(pat)`"
}

declare_clippy_lint! {
    /// ### What it does
    /// Checks for usage of `str::splitn` (or `str::rsplitn`) where using `str::split` would be the same.
    /// ### Why is this bad?
    /// The function `split` is simpler and there is no performance difference in these cases, considering
    /// that both functions return a lazy iterator.
    /// ### Example
    /// ```no_run
    /// let str = "key=value=add";
    /// let _ = str.splitn(3, '=').next().unwrap();
    /// ```
    ///
    /// Use instead:
    /// ```no_run
    /// let str = "key=value=add";
    /// let _ = str.split('=').next().unwrap();
    /// ```
    #[clippy::version = "1.59.0"]
    pub NEEDLESS_SPLITN,
    complexity,
    "usages of `str::splitn` that can be replaced with `str::split`"
}

declare_clippy_lint! {
    /// ### What it does
    /// Checks for unnecessary calls to [`ToOwned::to_owned`](https://doc.rust-lang.org/std/borrow/trait.ToOwned.html#tymethod.to_owned)
    /// and other `to_owned`-like functions.
    ///
    /// ### Why is this bad?
    /// The unnecessary calls result in useless allocations.
    ///
    /// ### Known problems
    /// `unnecessary_to_owned` can falsely trigger if `IntoIterator::into_iter` is applied to an
    /// owned copy of a resource and the resource is later used mutably. See
    /// [#8148](https://github.com/rust-lang/rust-clippy/issues/8148).
    ///
    /// ### Example
    /// ```no_run
    /// let path = std::path::Path::new("x");
    /// foo(&path.to_string_lossy().to_string());
    /// fn foo(s: &str) {}
    /// ```
    /// Use instead:
    /// ```no_run
    /// let path = std::path::Path::new("x");
    /// foo(&path.to_string_lossy());
    /// fn foo(s: &str) {}
    /// ```
    #[clippy::version = "1.59.0"]
    pub UNNECESSARY_TO_OWNED,
    perf,
    "unnecessary calls to `to_owned`-like functions"
}

declare_clippy_lint! {
    /// ### What it does
    /// Checks for usage of `.collect::<Vec<String>>().join("")` on iterators.
    ///
    /// ### Why is this bad?
    /// `.collect::<String>()` is more concise and might be more performant
    ///
    /// ### Example
    /// ```no_run
    /// let vector = vec!["hello",  "world"];
    /// let output = vector.iter().map(|item| item.to_uppercase()).collect::<Vec<String>>().join("");
    /// println!("{}", output);
    /// ```
    /// The correct use would be:
    /// ```no_run
    /// let vector = vec!["hello",  "world"];
    /// let output = vector.iter().map(|item| item.to_uppercase()).collect::<String>();
    /// println!("{}", output);
    /// ```
    /// ### Known problems
    /// While `.collect::<String>()` is sometimes more performant, there are cases where
    /// using `.collect::<String>()` over `.collect::<Vec<String>>().join("")`
    /// will prevent loop unrolling and will result in a negative performance impact.
    ///
    /// Additionally, differences have been observed between aarch64 and x86_64 assembly output,
    /// with aarch64 tending to producing faster assembly in more cases when using `.collect::<String>()`
    #[clippy::version = "1.61.0"]
    pub UNNECESSARY_JOIN,
    pedantic,
    "using `.collect::<Vec<String>>().join(\"\")` on an iterator"
}

declare_clippy_lint! {
    /// ### What it does
    /// Checks for no-op uses of `Option::{as_deref, as_deref_mut}`,
    /// for example, `Option<&T>::as_deref()` returns the same type.
    ///
    /// ### Why is this bad?
    /// Redundant code and improving readability.
    ///
    /// ### Example
    /// ```no_run
    /// let a = Some(&1);
    /// let b = a.as_deref(); // goes from Option<&i32> to Option<&i32>
    /// ```
    ///
    /// Use instead:
    /// ```no_run
    /// let a = Some(&1);
    /// let b = a;
    /// ```
    #[clippy::version = "1.57.0"]
    pub NEEDLESS_OPTION_AS_DEREF,
    complexity,
    "no-op use of `deref` or `deref_mut` method to `Option`."
}

declare_clippy_lint! {
    /// ### What it does
    /// Finds usages of [`char::is_digit`](https://doc.rust-lang.org/stable/std/primitive.char.html#method.is_digit) that
    /// can be replaced with [`is_ascii_digit`](https://doc.rust-lang.org/stable/std/primitive.char.html#method.is_ascii_digit) or
    /// [`is_ascii_hexdigit`](https://doc.rust-lang.org/stable/std/primitive.char.html#method.is_ascii_hexdigit).
    ///
    /// ### Why is this bad?
    /// `is_digit(..)` is slower and requires specifying the radix.
    ///
    /// ### Example
    /// ```no_run
    /// let c: char = '6';
    /// c.is_digit(10);
    /// c.is_digit(16);
    /// ```
    /// Use instead:
    /// ```no_run
    /// let c: char = '6';
    /// c.is_ascii_digit();
    /// c.is_ascii_hexdigit();
    /// ```
    #[clippy::version = "1.62.0"]
    pub IS_DIGIT_ASCII_RADIX,
    style,
    "use of `char::is_digit(..)` with literal radix of 10 or 16"
}

declare_clippy_lint! {
    /// ### What it does
    /// Checks for calling `take` function after `as_ref`.
    ///
    /// ### Why is this bad?
    /// Redundant code. `take` writes `None` to its argument.
    /// In this case the modification is useless as it's a temporary that cannot be read from afterwards.
    ///
    /// ### Example
    /// ```no_run
    /// let x = Some(3);
    /// x.as_ref().take();
    /// ```
    /// Use instead:
    /// ```no_run
    /// let x = Some(3);
    /// x.as_ref();
    /// ```
    #[clippy::version = "1.62.0"]
    pub NEEDLESS_OPTION_TAKE,
    complexity,
    "using `.as_ref().take()` on a temporary value"
}

declare_clippy_lint! {
    /// ### What it does
    /// Checks for `replace` statements which have no effect.
    ///
    /// ### Why is this bad?
    /// It's either a mistake or confusing.
    ///
    /// ### Example
    /// ```no_run
    /// "1234".replace("12", "12");
    /// "1234".replacen("12", "12", 1);
    /// ```
    #[clippy::version = "1.63.0"]
    pub NO_EFFECT_REPLACE,
    suspicious,
    "replace with no effect"
}

declare_clippy_lint! {
    /// ### What it does
    /// Checks for unnecessary method chains that can be simplified into `if .. else ..`.
    ///
    /// ### Why is this bad?
    /// This can be written more clearly with `if .. else ..`
    ///
    /// ### Limitations
    /// This lint currently only looks for usages of
    /// `.then_some(..).unwrap_or(..)` and `.then(..).unwrap_or(..)`, but will be expanded
    /// to account for similar patterns.
    ///
    /// ### Example
    /// ```no_run
    /// let x = true;
    /// x.then_some("a").unwrap_or("b");
    /// ```
    /// Use instead:
    /// ```no_run
    /// let x = true;
    /// if x { "a" } else { "b" };
    /// ```
    #[clippy::version = "1.64.0"]
    pub OBFUSCATED_IF_ELSE,
    style,
    "use of `.then_some(..).unwrap_or(..)` can be written \
    more clearly with `if .. else ..`"
}

declare_clippy_lint! {
    /// ### What it does
    ///
    /// Checks for calls to `iter`, `iter_mut` or `into_iter` on collections containing a single item
    ///
    /// ### Why is this bad?
    ///
    /// It is simpler to use the once function from the standard library:
    ///
    /// ### Example
    ///
    /// ```no_run
    /// let a = [123].iter();
    /// let b = Some(123).into_iter();
    /// ```
    /// Use instead:
    /// ```no_run
    /// use std::iter;
    /// let a = iter::once(&123);
    /// let b = iter::once(123);
    /// ```
    ///
    /// ### Known problems
    ///
    /// The type of the resulting iterator might become incompatible with its usage
    #[clippy::version = "1.65.0"]
    pub ITER_ON_SINGLE_ITEMS,
    nursery,
    "Iterator for array of length 1"
}

declare_clippy_lint! {
    /// ### What it does
    ///
    /// Checks for calls to `iter`, `iter_mut` or `into_iter` on empty collections
    ///
    /// ### Why is this bad?
    ///
    /// It is simpler to use the empty function from the standard library:
    ///
    /// ### Example
    ///
    /// ```no_run
    /// use std::{slice, option};
    /// let a: slice::Iter<i32> = [].iter();
    /// let f: option::IntoIter<i32> = None.into_iter();
    /// ```
    /// Use instead:
    /// ```no_run
    /// use std::iter;
    /// let a: iter::Empty<i32> = iter::empty();
    /// let b: iter::Empty<i32> = iter::empty();
    /// ```
    ///
    /// ### Known problems
    ///
    /// The type of the resulting iterator might become incompatible with its usage
    #[clippy::version = "1.65.0"]
    pub ITER_ON_EMPTY_COLLECTIONS,
    nursery,
    "Iterator for empty array"
}

declare_clippy_lint! {
    /// ### What it does
    /// Checks for naive byte counts
    ///
    /// ### Why is this bad?
    /// The [`bytecount`](https://crates.io/crates/bytecount)
    /// crate has methods to count your bytes faster, especially for large slices.
    ///
    /// ### Known problems
    /// If you have predominantly small slices, the
    /// `bytecount::count(..)` method may actually be slower. However, if you can
    /// ensure that less than 2³²-1 matches arise, the `naive_count_32(..)` can be
    /// faster in those cases.
    ///
    /// ### Example
    /// ```no_run
    /// # let vec = vec![1_u8];
    /// let count = vec.iter().filter(|x| **x == 0u8).count();
    /// ```
    ///
    /// Use instead:
    /// ```rust,ignore
    /// # let vec = vec![1_u8];
    /// let count = bytecount::count(&vec, 0u8);
    /// ```
    #[clippy::version = "pre 1.29.0"]
    pub NAIVE_BYTECOUNT,
    pedantic,
    "use of naive `<slice>.filter(|&x| x == y).count()` to count byte values"
}

declare_clippy_lint! {
    /// ### What it does
    /// It checks for `str::bytes().count()` and suggests replacing it with
    /// `str::len()`.
    ///
    /// ### Why is this bad?
    /// `str::bytes().count()` is longer and may not be as performant as using
    /// `str::len()`.
    ///
    /// ### Example
    /// ```no_run
    /// "hello".bytes().count();
    /// String::from("hello").bytes().count();
    /// ```
    /// Use instead:
    /// ```no_run
    /// "hello".len();
    /// String::from("hello").len();
    /// ```
    #[clippy::version = "1.62.0"]
    pub BYTES_COUNT_TO_LEN,
    complexity,
    "Using `bytes().count()` when `len()` performs the same functionality"
}

declare_clippy_lint! {
    /// ### What it does
    /// Checks for calls to `ends_with` with possible file extensions
    /// and suggests to use a case-insensitive approach instead.
    ///
    /// ### Why is this bad?
    /// `ends_with` is case-sensitive and may not detect files with a valid extension.
    ///
    /// ### Example
    /// ```no_run
    /// fn is_rust_file(filename: &str) -> bool {
    ///     filename.ends_with(".rs")
    /// }
    /// ```
    /// Use instead:
    /// ```no_run
    /// fn is_rust_file(filename: &str) -> bool {
    ///     let filename = std::path::Path::new(filename);
    ///     filename.extension()
    ///         .map_or(false, |ext| ext.eq_ignore_ascii_case("rs"))
    /// }
    /// ```
    #[clippy::version = "1.51.0"]
    pub CASE_SENSITIVE_FILE_EXTENSION_COMPARISONS,
    pedantic,
    "Checks for calls to ends_with with case-sensitive file extensions"
}

declare_clippy_lint! {
    /// ### What it does
    /// Checks for usage of `x.get(0)` instead of
    /// `x.first()` or `x.front()`.
    ///
    /// ### Why is this bad?
    /// Using `x.first()` for `Vec`s and slices or `x.front()`
    /// for `VecDeque`s is easier to read and has the same result.
    ///
    /// ### Example
    /// ```no_run
    /// let x = vec![2, 3, 5];
    /// let first_element = x.get(0);
    /// ```
    ///
    /// Use instead:
    /// ```no_run
    /// let x = vec![2, 3, 5];
    /// let first_element = x.first();
    /// ```
    #[clippy::version = "1.63.0"]
    pub GET_FIRST,
    style,
    "Using `x.get(0)` when `x.first()` or `x.front()` is simpler"
}

declare_clippy_lint! {
    /// ### What it does
    ///
    /// Finds patterns that reimplement `Option::ok_or`.
    ///
    /// ### Why is this bad?
    ///
    /// Concise code helps focusing on behavior instead of boilerplate.
    ///
    /// ### Examples
    /// ```no_run
    /// let foo: Option<i32> = None;
    /// foo.map_or(Err("error"), |v| Ok(v));
    /// ```
    ///
    /// Use instead:
    /// ```no_run
    /// let foo: Option<i32> = None;
    /// foo.ok_or("error");
    /// ```
    #[clippy::version = "1.49.0"]
    pub MANUAL_OK_OR,
    style,
    "finds patterns that can be encoded more concisely with `Option::ok_or`"
}

declare_clippy_lint! {
    /// ### What it does
    /// Checks for usage of `map(|x| x.clone())` or
    /// dereferencing closures for `Copy` types, on `Iterator` or `Option`,
    /// and suggests `cloned()` or `copied()` instead
    ///
    /// ### Why is this bad?
    /// Readability, this can be written more concisely
    ///
    /// ### Example
    /// ```no_run
    /// let x = vec![42, 43];
    /// let y = x.iter();
    /// let z = y.map(|i| *i);
    /// ```
    ///
    /// The correct use would be:
    ///
    /// ```no_run
    /// let x = vec![42, 43];
    /// let y = x.iter();
    /// let z = y.cloned();
    /// ```
    #[clippy::version = "pre 1.29.0"]
    pub MAP_CLONE,
    style,
    "using `iterator.map(|x| x.clone())`, or dereferencing closures for `Copy` types"
}

declare_clippy_lint! {
    /// ### What it does
    /// Checks for instances of `map_err(|_| Some::Enum)`
    ///
    /// ### Why restrict this?
    /// This `map_err` throws away the original error rather than allowing the enum to
    /// contain and report the cause of the error.
    ///
    /// ### Example
    /// Before:
    /// ```no_run
    /// use std::fmt;
    ///
    /// #[derive(Debug)]
    /// enum Error {
    ///     Indivisible,
    ///     Remainder(u8),
    /// }
    ///
    /// impl fmt::Display for Error {
    ///     fn fmt(&self, f: &mut fmt::Formatter<'_>) -> fmt::Result {
    ///         match self {
    ///             Error::Indivisible => write!(f, "could not divide input by three"),
    ///             Error::Remainder(remainder) => write!(
    ///                 f,
    ///                 "input is not divisible by three, remainder = {}",
    ///                 remainder
    ///             ),
    ///         }
    ///     }
    /// }
    ///
    /// impl std::error::Error for Error {}
    ///
    /// fn divisible_by_3(input: &str) -> Result<(), Error> {
    ///     input
    ///         .parse::<i32>()
    ///         .map_err(|_| Error::Indivisible)
    ///         .map(|v| v % 3)
    ///         .and_then(|remainder| {
    ///             if remainder == 0 {
    ///                 Ok(())
    ///             } else {
    ///                 Err(Error::Remainder(remainder as u8))
    ///             }
    ///         })
    /// }
    /// ```
    ///
    /// After:
    /// ```rust
    /// use std::{fmt, num::ParseIntError};
    ///
    /// #[derive(Debug)]
    /// enum Error {
    ///     Indivisible(ParseIntError),
    ///     Remainder(u8),
    /// }
    ///
    /// impl fmt::Display for Error {
    ///     fn fmt(&self, f: &mut fmt::Formatter<'_>) -> fmt::Result {
    ///         match self {
    ///             Error::Indivisible(_) => write!(f, "could not divide input by three"),
    ///             Error::Remainder(remainder) => write!(
    ///                 f,
    ///                 "input is not divisible by three, remainder = {}",
    ///                 remainder
    ///             ),
    ///         }
    ///     }
    /// }
    ///
    /// impl std::error::Error for Error {
    ///     fn source(&self) -> Option<&(dyn std::error::Error + 'static)> {
    ///         match self {
    ///             Error::Indivisible(source) => Some(source),
    ///             _ => None,
    ///         }
    ///     }
    /// }
    ///
    /// fn divisible_by_3(input: &str) -> Result<(), Error> {
    ///     input
    ///         .parse::<i32>()
    ///         .map_err(Error::Indivisible)
    ///         .map(|v| v % 3)
    ///         .and_then(|remainder| {
    ///             if remainder == 0 {
    ///                 Ok(())
    ///             } else {
    ///                 Err(Error::Remainder(remainder as u8))
    ///             }
    ///         })
    /// }
    /// ```
    #[clippy::version = "1.48.0"]
    pub MAP_ERR_IGNORE,
    restriction,
    "`map_err` should not ignore the original error"
}

declare_clippy_lint! {
    /// ### What it does
    /// Checks for `&mut Mutex::lock` calls
    ///
    /// ### Why is this bad?
    /// `Mutex::lock` is less efficient than
    /// calling `Mutex::get_mut`. In addition you also have a statically
    /// guarantee that the mutex isn't locked, instead of just a runtime
    /// guarantee.
    ///
    /// ### Example
    /// ```no_run
    /// use std::sync::{Arc, Mutex};
    ///
    /// let mut value_rc = Arc::new(Mutex::new(42_u8));
    /// let value_mutex = Arc::get_mut(&mut value_rc).unwrap();
    ///
    /// let mut value = value_mutex.lock().unwrap();
    /// *value += 1;
    /// ```
    /// Use instead:
    /// ```no_run
    /// use std::sync::{Arc, Mutex};
    ///
    /// let mut value_rc = Arc::new(Mutex::new(42_u8));
    /// let value_mutex = Arc::get_mut(&mut value_rc).unwrap();
    ///
    /// let value = value_mutex.get_mut().unwrap();
    /// *value += 1;
    /// ```
    #[clippy::version = "1.49.0"]
    pub MUT_MUTEX_LOCK,
    style,
    "`&mut Mutex::lock` does unnecessary locking"
}

declare_clippy_lint! {
    /// ### What it does
    /// Checks for duplicate open options as well as combinations
    /// that make no sense.
    ///
    /// ### Why is this bad?
    /// In the best case, the code will be harder to read than
    /// necessary. I don't know the worst case.
    ///
    /// ### Example
    /// ```no_run
    /// use std::fs::OpenOptions;
    ///
    /// OpenOptions::new().read(true).truncate(true);
    /// ```
    #[clippy::version = "pre 1.29.0"]
    pub NONSENSICAL_OPEN_OPTIONS,
    correctness,
    "nonsensical combination of options for opening a file"
}

declare_clippy_lint! {
    /// ### What it does
    /// Checks for the suspicious use of `OpenOptions::create()`
    /// without an explicit `OpenOptions::truncate()`.
    ///
    /// ### Why is this bad?
    /// `create()` alone will either create a new file or open an
    /// existing file. If the file already exists, it will be
    /// overwritten when written to, but the file will not be
    /// truncated by default.
    /// If less data is written to the file
    /// than it already contains, the remainder of the file will
    /// remain unchanged, and the end of the file will contain old
    /// data.
    /// In most cases, one should either use `create_new` to ensure
    /// the file is created from scratch, or ensure `truncate` is
    /// called so that the truncation behaviour is explicit. `truncate(true)`
    /// will ensure the file is entirely overwritten with new data, whereas
    /// `truncate(false)` will explicitly keep the default behavior.
    ///
    /// ### Example
    /// ```rust,no_run
    /// use std::fs::OpenOptions;
    ///
    /// OpenOptions::new().create(true);
    /// ```
    /// Use instead:
    /// ```rust,no_run
    /// use std::fs::OpenOptions;
    ///
    /// OpenOptions::new().create(true).truncate(true);
    /// ```
    #[clippy::version = "1.77.0"]
    pub SUSPICIOUS_OPEN_OPTIONS,
    suspicious,
    "suspicious combination of options for opening a file"
}

declare_clippy_lint! {
    /// ### What it does
    ///* Checks for [push](https://doc.rust-lang.org/std/path/struct.PathBuf.html#method.push)
    /// calls on `PathBuf` that can cause overwrites.
    ///
    /// ### Why is this bad?
    /// Calling `push` with a root path at the start can overwrite the
    /// previous defined path.
    ///
    /// ### Example
    /// ```no_run
    /// use std::path::PathBuf;
    ///
    /// let mut x = PathBuf::from("/foo");
    /// x.push("/bar");
    /// assert_eq!(x, PathBuf::from("/bar"));
    /// ```
    /// Could be written:
    ///
    /// ```no_run
    /// use std::path::PathBuf;
    ///
    /// let mut x = PathBuf::from("/foo");
    /// x.push("bar");
    /// assert_eq!(x, PathBuf::from("/foo/bar"));
    /// ```
    #[clippy::version = "1.36.0"]
    pub PATH_BUF_PUSH_OVERWRITE,
    nursery,
    "calling `push` with file system root on `PathBuf` can overwrite it"
}

declare_clippy_lint! {
    /// ### What it does
    /// Checks for zipping a collection with the range of
    /// `0.._.len()`.
    ///
    /// ### Why is this bad?
    /// The code is better expressed with `.enumerate()`.
    ///
    /// ### Example
    /// ```no_run
    /// # let x = vec![1];
    /// let _ = x.iter().zip(0..x.len());
    /// ```
    ///
    /// Use instead:
    /// ```no_run
    /// # let x = vec![1];
    /// let _ = x.iter().enumerate();
    /// ```
    #[clippy::version = "pre 1.29.0"]
    pub RANGE_ZIP_WITH_LEN,
    complexity,
    "zipping iterator with a range when `enumerate()` would do"
}

declare_clippy_lint! {
    /// ### What it does
    /// Checks for usage of `.repeat(1)` and suggest the following method for each types.
    /// - `.to_string()` for `str`
    /// - `.clone()` for `String`
    /// - `.to_vec()` for `slice`
    ///
    /// The lint will evaluate constant expressions and values as arguments of `.repeat(..)` and emit a message if
    /// they are equivalent to `1`. (Related discussion in [rust-clippy#7306](https://github.com/rust-lang/rust-clippy/issues/7306))
    ///
    /// ### Why is this bad?
    /// For example, `String.repeat(1)` is equivalent to `.clone()`. If cloning
    /// the string is the intention behind this, `clone()` should be used.
    ///
    /// ### Example
    /// ```no_run
    /// fn main() {
    ///     let x = String::from("hello world").repeat(1);
    /// }
    /// ```
    /// Use instead:
    /// ```no_run
    /// fn main() {
    ///     let x = String::from("hello world").clone();
    /// }
    /// ```
    #[clippy::version = "1.47.0"]
    pub REPEAT_ONCE,
    complexity,
    "using `.repeat(1)` instead of `String.clone()`, `str.to_string()` or `slice.to_vec()` "
}

declare_clippy_lint! {
    /// ### What it does
    /// When sorting primitive values (integers, bools, chars, as well
    /// as arrays, slices, and tuples of such items), it is typically better to
    /// use an unstable sort than a stable sort.
    ///
    /// ### Why is this bad?
    /// Typically, using a stable sort consumes more memory and cpu cycles.
    /// Because values which compare equal are identical, preserving their
    /// relative order (the guarantee that a stable sort provides) means
    /// nothing, while the extra costs still apply.
    ///
    /// ### Known problems
    ///
    /// As pointed out in
    /// [issue #8241](https://github.com/rust-lang/rust-clippy/issues/8241),
    /// a stable sort can instead be significantly faster for certain scenarios
    /// (eg. when a sorted vector is extended with new data and resorted).
    ///
    /// For more information and benchmarking results, please refer to the
    /// issue linked above.
    ///
    /// ### Example
    /// ```no_run
    /// let mut vec = vec![2, 1, 3];
    /// vec.sort();
    /// ```
    /// Use instead:
    /// ```no_run
    /// let mut vec = vec![2, 1, 3];
    /// vec.sort_unstable();
    /// ```
    #[clippy::version = "1.47.0"]
    pub STABLE_SORT_PRIMITIVE,
    pedantic,
    "use of sort() when sort_unstable() is equivalent"
}

declare_clippy_lint! {
    /// ### What it does
    /// Looks for calls to `.type_id()` on a `Box<dyn _>`.
    ///
    /// ### Why is this bad?
    /// This almost certainly does not do what the user expects and can lead to subtle bugs.
    /// Calling `.type_id()` on a `Box<dyn Trait>` returns a fixed `TypeId` of the `Box` itself,
    /// rather than returning the `TypeId` of the underlying type behind the trait object.
    ///
    /// For `Box<dyn Any>` specifically (and trait objects that have `Any` as its supertrait),
    /// this lint will provide a suggestion, which is to dereference the receiver explicitly
    /// to go from `Box<dyn Any>` to `dyn Any`.
    /// This makes sure that `.type_id()` resolves to a dynamic call on the trait object
    /// and not on the box.
    ///
    /// If the fixed `TypeId` of the `Box` is the intended behavior, it's better to be explicit about it
    /// and write `TypeId::of::<Box<dyn Trait>>()`:
    /// this makes it clear that a fixed `TypeId` is returned and not the `TypeId` of the implementor.
    ///
    /// ### Example
    /// ```rust,ignore
    /// use std::any::{Any, TypeId};
    ///
    /// let any_box: Box<dyn Any> = Box::new(42_i32);
    /// assert_eq!(any_box.type_id(), TypeId::of::<i32>()); // ⚠️ this fails!
    /// ```
    /// Use instead:
    /// ```no_run
    /// use std::any::{Any, TypeId};
    ///
    /// let any_box: Box<dyn Any> = Box::new(42_i32);
    /// assert_eq!((*any_box).type_id(), TypeId::of::<i32>());
    /// //          ^ dereference first, to call `type_id` on `dyn Any`
    /// ```
    #[clippy::version = "1.73.0"]
    pub TYPE_ID_ON_BOX,
    suspicious,
    "calling `.type_id()` on a boxed trait object"
}

declare_clippy_lint! {
    /// ### What it does
    /// Detects `().hash(_)`.
    ///
    /// ### Why is this bad?
    /// Hashing a unit value doesn't do anything as the implementation of `Hash` for `()` is a no-op.
    ///
    /// ### Example
    /// ```no_run
    /// # use std::hash::Hash;
    /// # use std::collections::hash_map::DefaultHasher;
    /// # enum Foo { Empty, WithValue(u8) }
    /// # use Foo::*;
    /// # let mut state = DefaultHasher::new();
    /// # let my_enum = Foo::Empty;
    /// match my_enum {
    /// 	Empty => ().hash(&mut state),
    /// 	WithValue(x) => x.hash(&mut state),
    /// }
    /// ```
    /// Use instead:
    /// ```no_run
    /// # use std::hash::Hash;
    /// # use std::collections::hash_map::DefaultHasher;
    /// # enum Foo { Empty, WithValue(u8) }
    /// # use Foo::*;
    /// # let mut state = DefaultHasher::new();
    /// # let my_enum = Foo::Empty;
    /// match my_enum {
    /// 	Empty => 0_u8.hash(&mut state),
    /// 	WithValue(x) => x.hash(&mut state),
    /// }
    /// ```
    #[clippy::version = "1.58.0"]
    pub UNIT_HASH,
    correctness,
    "hashing a unit value, which does nothing"
}

declare_clippy_lint! {
    /// ### What it does
    /// Checks for usage of `Vec::sort_by` passing in a closure
    /// which compares the two arguments, either directly or indirectly.
    ///
    /// ### Why is this bad?
    /// It is more clear to use `Vec::sort_by_key` (or `Vec::sort` if
    /// possible) than to use `Vec::sort_by` and a more complicated
    /// closure.
    ///
    /// ### Known problems
    /// If the suggested `Vec::sort_by_key` uses Reverse and it isn't already
    /// imported by a use statement, then it will need to be added manually.
    ///
    /// ### Example
    /// ```no_run
    /// # struct A;
    /// # impl A { fn foo(&self) {} }
    /// # let mut vec: Vec<A> = Vec::new();
    /// vec.sort_by(|a, b| a.foo().cmp(&b.foo()));
    /// ```
    /// Use instead:
    /// ```no_run
    /// # struct A;
    /// # impl A { fn foo(&self) {} }
    /// # let mut vec: Vec<A> = Vec::new();
    /// vec.sort_by_key(|a| a.foo());
    /// ```
    #[clippy::version = "1.46.0"]
    pub UNNECESSARY_SORT_BY,
    complexity,
    "Use of `Vec::sort_by` when `Vec::sort_by_key` or `Vec::sort` would be clearer"
}

declare_clippy_lint! {
    /// ### What it does
    /// Finds occurrences of `Vec::resize(0, an_int)`
    ///
    /// ### Why is this bad?
    /// This is probably an argument inversion mistake.
    ///
    /// ### Example
    /// ```no_run
    /// vec![1, 2, 3, 4, 5].resize(0, 5)
    /// ```
    ///
    /// Use instead:
    /// ```no_run
    /// vec![1, 2, 3, 4, 5].clear()
    /// ```
    #[clippy::version = "1.46.0"]
    pub VEC_RESIZE_TO_ZERO,
    correctness,
    "emptying a vector with `resize(0, an_int)` instead of `clear()` is probably an argument inversion mistake"
}

declare_clippy_lint! {
    /// ### What it does
    /// Checks for usage of File::read_to_end and File::read_to_string.
    ///
    /// ### Why restrict this?
    /// `fs::{read, read_to_string}` provide the same functionality when `buf` is empty with fewer imports and no intermediate values.
    /// See also: [fs::read docs](https://doc.rust-lang.org/std/fs/fn.read.html), [fs::read_to_string docs](https://doc.rust-lang.org/std/fs/fn.read_to_string.html)
    ///
    /// ### Example
    /// ```rust,no_run
    /// # use std::io::Read;
    /// # use std::fs::File;
    /// let mut f = File::open("foo.txt").unwrap();
    /// let mut bytes = Vec::new();
    /// f.read_to_end(&mut bytes).unwrap();
    /// ```
    /// Can be written more concisely as
    /// ```rust,no_run
    /// # use std::fs;
    /// let mut bytes = fs::read("foo.txt").unwrap();
    /// ```
    #[clippy::version = "1.44.0"]
    pub VERBOSE_FILE_READS,
    restriction,
    "use of `File::read_to_end` or `File::read_to_string`"
}

declare_clippy_lint! {
    /// ### What it does
    ///
    /// Checks for iterating a map (`HashMap` or `BTreeMap`) and
    /// ignoring either the keys or values.
    ///
    /// ### Why is this bad?
    ///
    /// Readability. There are `keys` and `values` methods that
    /// can be used to express that we only need the keys or the values.
    ///
    /// ### Example
    ///
    /// ```no_run
    /// # use std::collections::HashMap;
    /// let map: HashMap<u32, u32> = HashMap::new();
    /// let values = map.iter().map(|(_, value)| value).collect::<Vec<_>>();
    /// ```
    ///
    /// Use instead:
    /// ```no_run
    /// # use std::collections::HashMap;
    /// let map: HashMap<u32, u32> = HashMap::new();
    /// let values = map.values().collect::<Vec<_>>();
    /// ```
    #[clippy::version = "1.66.0"]
    pub ITER_KV_MAP,
    complexity,
    "iterating on map using `iter` when `keys` or `values` would do"
}

declare_clippy_lint! {
    /// ### What it does
    ///
    /// Checks if the `seek` method of the `Seek` trait is called with `SeekFrom::Current(0)`,
    /// and if it is, suggests using `stream_position` instead.
    ///
    /// ### Why is this bad?
    ///
    /// Readability. Use dedicated method.
    ///
    /// ### Example
    ///
    /// ```rust,no_run
    /// use std::fs::File;
    /// use std::io::{self, Write, Seek, SeekFrom};
    ///
    /// fn main() -> io::Result<()> {
    ///     let mut f = File::create("foo.txt")?;
    ///     f.write_all(b"Hello")?;
    ///     eprintln!("Written {} bytes", f.seek(SeekFrom::Current(0))?);
    ///
    ///     Ok(())
    /// }
    /// ```
    /// Use instead:
    /// ```rust,no_run
    /// use std::fs::File;
    /// use std::io::{self, Write, Seek, SeekFrom};
    ///
    /// fn main() -> io::Result<()> {
    ///     let mut f = File::create("foo.txt")?;
    ///     f.write_all(b"Hello")?;
    ///     eprintln!("Written {} bytes", f.stream_position()?);
    ///
    ///     Ok(())
    /// }
    /// ```
    #[clippy::version = "1.67.0"]
    pub SEEK_FROM_CURRENT,
    complexity,
    "use dedicated method for seek from current position"
}

declare_clippy_lint! {
    /// ### What it does
    ///
    /// Checks for jumps to the start of a stream that implements `Seek`
    /// and uses the `seek` method providing `Start` as parameter.
    ///
    /// ### Why is this bad?
    ///
    /// Readability. There is a specific method that was implemented for
    /// this exact scenario.
    ///
    /// ### Example
    /// ```no_run
    /// # use std::io;
    /// fn foo<T: io::Seek>(t: &mut T) {
    ///     t.seek(io::SeekFrom::Start(0));
    /// }
    /// ```
    /// Use instead:
    /// ```no_run
    /// # use std::io;
    /// fn foo<T: io::Seek>(t: &mut T) {
    ///     t.rewind();
    /// }
    /// ```
    #[clippy::version = "1.67.0"]
    pub SEEK_TO_START_INSTEAD_OF_REWIND,
    complexity,
    "jumping to the start of stream using `seek` method"
}

declare_clippy_lint! {
    /// ### What it does
    /// Checks for functions collecting an iterator when collect
    /// is not needed.
    ///
    /// ### Why is this bad?
    /// `collect` causes the allocation of a new data structure,
    /// when this allocation may not be needed.
    ///
    /// ### Example
    /// ```no_run
    /// # let iterator = vec![1].into_iter();
    /// let len = iterator.collect::<Vec<_>>().len();
    /// ```
    /// Use instead:
    /// ```no_run
    /// # let iterator = vec![1].into_iter();
    /// let len = iterator.count();
    /// ```
    #[clippy::version = "1.30.0"]
    pub NEEDLESS_COLLECT,
    nursery,
    "collecting an iterator when collect is not needed"
}

declare_clippy_lint! {
    /// ### What it does
    ///
    /// Checks for `Command::arg()` invocations that look like they
    /// should be multiple arguments instead, such as `arg("-t ext2")`.
    ///
    /// ### Why is this bad?
    ///
    /// `Command::arg()` does not split arguments by space. An argument like `arg("-t ext2")`
    /// will be passed as a single argument to the command,
    /// which is likely not what was intended.
    ///
    /// ### Example
    /// ```no_run
    /// std::process::Command::new("echo").arg("-n hello").spawn().unwrap();
    /// ```
    /// Use instead:
    /// ```no_run
    /// std::process::Command::new("echo").args(["-n", "hello"]).spawn().unwrap();
    /// ```
    #[clippy::version = "1.69.0"]
    pub SUSPICIOUS_COMMAND_ARG_SPACE,
    suspicious,
    "single command line argument that looks like it should be multiple arguments"
}

declare_clippy_lint! {
    /// ### What it does
    /// Checks for usage of `.drain(..)` for the sole purpose of clearing a container.
    ///
    /// ### Why is this bad?
    /// This creates an unnecessary iterator that is dropped immediately.
    ///
    /// Calling `.clear()` also makes the intent clearer.
    ///
    /// ### Example
    /// ```no_run
    /// let mut v = vec![1, 2, 3];
    /// v.drain(..);
    /// ```
    /// Use instead:
    /// ```no_run
    /// let mut v = vec![1, 2, 3];
    /// v.clear();
    /// ```
    #[clippy::version = "1.70.0"]
    pub CLEAR_WITH_DRAIN,
    nursery,
    "calling `drain` in order to `clear` a container"
}

declare_clippy_lint! {
    /// ### What it does
    /// Checks for `.rev().next()` on a `DoubleEndedIterator`
    ///
    /// ### Why is this bad?
    /// `.next_back()` is cleaner.
    ///
    /// ### Example
    /// ```no_run
    /// # let foo = [0; 10];
    /// foo.iter().rev().next();
    /// ```
    /// Use instead:
    /// ```no_run
    /// # let foo = [0; 10];
    /// foo.iter().next_back();
    /// ```
    #[clippy::version = "1.71.0"]
    pub MANUAL_NEXT_BACK,
    style,
    "manual reverse iteration of `DoubleEndedIterator`"
}

declare_clippy_lint! {
    /// ### What it does
    /// Checks for calls to `.drain()` that clear the collection, immediately followed by a call to `.collect()`.
    ///
    /// > "Collection" in this context refers to any type with a `drain` method:
    /// > `Vec`, `VecDeque`, `BinaryHeap`, `HashSet`,`HashMap`, `String`
    ///
    /// ### Why is this bad?
    /// Using `mem::take` is faster as it avoids the allocation.
    /// When using `mem::take`, the old collection is replaced with an empty one and ownership of
    /// the old collection is returned.
    ///
    /// ### Known issues
    /// `mem::take(&mut vec)` is almost equivalent to `vec.drain(..).collect()`, except that
    /// it also moves the **capacity**. The user might have explicitly written it this way
    /// to keep the capacity on the original `Vec`.
    ///
    /// ### Example
    /// ```no_run
    /// fn remove_all(v: &mut Vec<i32>) -> Vec<i32> {
    ///     v.drain(..).collect()
    /// }
    /// ```
    /// Use instead:
    /// ```no_run
    /// use std::mem;
    /// fn remove_all(v: &mut Vec<i32>) -> Vec<i32> {
    ///     mem::take(v)
    /// }
    /// ```
    #[clippy::version = "1.72.0"]
    pub DRAIN_COLLECT,
    perf,
    "calling `.drain(..).collect()` to move all elements into a new collection"
}

declare_clippy_lint! {
    /// ### What it does
    /// Checks for usage of `Iterator::fold` with a type that implements `Try`.
    ///
    /// ### Why is this bad?
    /// The code should use `try_fold` instead, which short-circuits on failure, thus opening the
    /// door for additional optimizations not possible with `fold` as rustc can guarantee the
    /// function is never called on `None`, `Err`, etc., alleviating otherwise necessary checks. It's
    /// also slightly more idiomatic.
    ///
    /// ### Known issues
    /// This lint doesn't take into account whether a function does something on the failure case,
    /// i.e., whether short-circuiting will affect behavior. Refactoring to `try_fold` is not
    /// desirable in those cases.
    ///
    /// ### Example
    /// ```no_run
    /// vec![1, 2, 3].iter().fold(Some(0i32), |sum, i| sum?.checked_add(*i));
    /// ```
    /// Use instead:
    /// ```no_run
    /// vec![1, 2, 3].iter().try_fold(0i32, |sum, i| sum.checked_add(*i));
    /// ```
    #[clippy::version = "1.72.0"]
    pub MANUAL_TRY_FOLD,
    perf,
    "checks for usage of `Iterator::fold` with a type that implements `Try`"
}

declare_clippy_lint! {
    /// ### What it does
    /// Looks for calls to [`Stdin::read_line`] to read a line from the standard input
    /// into a string, then later attempting to use that string for an operation that will never
    /// work for strings with a trailing newline character in it (e.g. parsing into a `i32`).
    ///
    /// ### Why is this bad?
    /// The operation will always fail at runtime no matter what the user enters, thus
    /// making it a useless operation.
    ///
    /// ### Example
    /// ```rust,ignore
    /// let mut input = String::new();
    /// std::io::stdin().read_line(&mut input).expect("Failed to read a line");
    /// let num: i32 = input.parse().expect("Not a number!");
    /// assert_eq!(num, 42); // we never even get here!
    /// ```
    /// Use instead:
    /// ```rust,ignore
    /// let mut input = String::new();
    /// std::io::stdin().read_line(&mut input).expect("Failed to read a line");
    /// let num: i32 = input.trim_end().parse().expect("Not a number!");
    /// //                  ^^^^^^^^^^^ remove the trailing newline
    /// assert_eq!(num, 42);
    /// ```
    #[clippy::version = "1.73.0"]
    pub READ_LINE_WITHOUT_TRIM,
    correctness,
    "calling `Stdin::read_line`, then trying to parse it without first trimming"
}

declare_clippy_lint! {
    /// ### What it does
    /// Checks for `<string_lit>.chars().any(|i| i == c)`.
    ///
    /// ### Why is this bad?
    /// It's significantly slower than using a pattern instead, like
    /// `matches!(c, '\\' | '.' | '+')`.
    ///
    /// Despite this being faster, this is not `perf` as this is pretty common, and is a rather nice
    /// way to check if a `char` is any in a set. In any case, this `restriction` lint is available
    /// for situations where that additional performance is absolutely necessary.
    ///
    /// ### Example
    /// ```no_run
    /// # let c = 'c';
    /// "\\.+*?()|[]{}^$#&-~".chars().any(|x| x == c);
    /// ```
    /// Use instead:
    /// ```no_run
    /// # let c = 'c';
    /// matches!(c, '\\' | '.' | '+' | '*' | '(' | ')' | '|' | '[' | ']' | '{' | '}' | '^' | '$' | '#' | '&' | '-' | '~');
    /// ```
    #[clippy::version = "1.73.0"]
    pub STRING_LIT_CHARS_ANY,
    restriction,
    "checks for `<string_lit>.chars().any(|i| i == c)`"
}

declare_clippy_lint! {
    /// ### What it does
    /// Checks for usage of `.map(|_| format!(..)).collect::<String>()`.
    ///
    /// ### Why is this bad?
    /// This allocates a new string for every element in the iterator.
    /// This can be done more efficiently by creating the `String` once and appending to it in `Iterator::fold`,
    /// using either the `write!` macro which supports exactly the same syntax as the `format!` macro,
    /// or concatenating with `+` in case the iterator yields `&str`/`String`.
    ///
    /// Note also that `write!`-ing into a `String` can never fail, despite the return type of `write!` being `std::fmt::Result`,
    /// so it can be safely ignored or unwrapped.
    ///
    /// ### Example
    /// ```no_run
    /// fn hex_encode(bytes: &[u8]) -> String {
    ///     bytes.iter().map(|b| format!("{b:02X}")).collect()
    /// }
    /// ```
    /// Use instead:
    /// ```no_run
    /// use std::fmt::Write;
    /// fn hex_encode(bytes: &[u8]) -> String {
    ///     bytes.iter().fold(String::new(), |mut output, b| {
    ///         let _ = write!(output, "{b:02X}");
    ///         output
    ///     })
    /// }
    /// ```
    #[clippy::version = "1.73.0"]
    pub FORMAT_COLLECT,
    pedantic,
    "`format!`ing every element in a collection, then collecting the strings into a new `String`"
}

declare_clippy_lint! {
    /// ### What it does
    /// Checks for usage of `.skip(0)` on iterators.
    ///
    /// ### Why is this bad?
    /// This was likely intended to be `.skip(1)` to skip the first element, as `.skip(0)` does
    /// nothing. If not, the call should be removed.
    ///
    /// ### Example
    /// ```no_run
    /// let v = vec![1, 2, 3];
    /// let x = v.iter().skip(0).collect::<Vec<_>>();
    /// let y = v.iter().collect::<Vec<_>>();
    /// assert_eq!(x, y);
    /// ```
    #[clippy::version = "1.73.0"]
    pub ITER_SKIP_ZERO,
    correctness,
    "disallows `.skip(0)`"
}

declare_clippy_lint! {
    /// ### What it does
    /// Checks for usage of `bool::then` in `Iterator::filter_map`.
    ///
    /// ### Why is this bad?
    /// This can be written with `filter` then `map` instead, which would reduce nesting and
    /// separates the filtering from the transformation phase. This comes with no cost to
    /// performance and is just cleaner.
    ///
    /// ### Limitations
    /// Does not lint `bool::then_some`, as it eagerly evaluates its arguments rather than lazily.
    /// This can create differing behavior, so better safe than sorry.
    ///
    /// ### Example
    /// ```no_run
    /// # fn really_expensive_fn(i: i32) -> i32 { i }
    /// # let v = vec![];
    /// _ = v.into_iter().filter_map(|i| (i % 2 == 0).then(|| really_expensive_fn(i)));
    /// ```
    /// Use instead:
    /// ```no_run
    /// # fn really_expensive_fn(i: i32) -> i32 { i }
    /// # let v = vec![];
    /// _ = v.into_iter().filter(|i| i % 2 == 0).map(|i| really_expensive_fn(i));
    /// ```
    #[clippy::version = "1.73.0"]
    pub FILTER_MAP_BOOL_THEN,
    style,
    "checks for usage of `bool::then` in `Iterator::filter_map`"
}

declare_clippy_lint! {
    /// ### What it does
    /// Looks for calls to `RwLock::write` where the lock is only used for reading.
    ///
    /// ### Why is this bad?
    /// The write portion of `RwLock` is exclusive, meaning that no other thread
    /// can access the lock while this writer is active.
    ///
    /// ### Example
    /// ```no_run
    /// use std::sync::RwLock;
    /// fn assert_is_zero(lock: &RwLock<i32>) {
    ///     let num = lock.write().unwrap();
    ///     assert_eq!(*num, 0);
    /// }
    /// ```
    ///
    /// Use instead:
    /// ```no_run
    /// use std::sync::RwLock;
    /// fn assert_is_zero(lock: &RwLock<i32>) {
    ///     let num = lock.read().unwrap();
    ///     assert_eq!(*num, 0);
    /// }
    /// ```
    #[clippy::version = "1.73.0"]
    pub READONLY_WRITE_LOCK,
    perf,
    "acquiring a write lock when a read lock would work"
}

declare_clippy_lint! {
    /// ### What it does
    /// Looks for iterator combinator calls such as `.take(x)` or `.skip(x)`
    /// where `x` is greater than the amount of items that an iterator will produce.
    ///
    /// ### Why is this bad?
    /// Taking or skipping more items than there are in an iterator either creates an iterator
    /// with all items from the original iterator or an iterator with no items at all.
    /// This is most likely not what the user intended to do.
    ///
    /// ### Example
    /// ```no_run
    /// for _ in [1, 2, 3].iter().take(4) {}
    /// ```
    /// Use instead:
    /// ```no_run
    /// for _ in [1, 2, 3].iter() {}
    /// ```
    #[clippy::version = "1.74.0"]
    pub ITER_OUT_OF_BOUNDS,
    suspicious,
    "calls to `.take()` or `.skip()` that are out of bounds"
}

declare_clippy_lint! {
    /// ### What it does
    /// Looks for calls to `Path::ends_with` calls where the argument looks like a file extension.
    ///
    /// By default, Clippy has a short list of known filenames that start with a dot
    /// but aren't necessarily file extensions (e.g. the `.git` folder), which are allowed by default.
    /// The `allowed-dotfiles` configuration can be used to allow additional
    /// file extensions that Clippy should not lint.
    ///
    /// ### Why is this bad?
    /// This doesn't actually compare file extensions. Rather, `ends_with` compares the given argument
    /// to the last **component** of the path and checks if it matches exactly.
    ///
    /// ### Known issues
    /// File extensions are often at most three characters long, so this only lints in those cases
    /// in an attempt to avoid false positives.
    /// Any extension names longer than that are assumed to likely be real path components and are
    /// therefore ignored.
    ///
    /// ### Example
    /// ```no_run
    /// # use std::path::Path;
    /// fn is_markdown(path: &Path) -> bool {
    ///     path.ends_with(".md")
    /// }
    /// ```
    /// Use instead:
    /// ```no_run
    /// # use std::path::Path;
    /// fn is_markdown(path: &Path) -> bool {
    ///     path.extension().is_some_and(|ext| ext == "md")
    /// }
    /// ```
    #[clippy::version = "1.74.0"]
    pub PATH_ENDS_WITH_EXT,
    suspicious,
    "attempting to compare file extensions using `Path::ends_with`"
}

declare_clippy_lint! {
    /// ### What it does
    /// Checks for usage of `as_str()` on a `String` chained with a method available on the `String` itself.
    ///
    /// ### Why is this bad?
    /// The `as_str()` conversion is pointless and can be removed for simplicity and cleanliness.
    ///
    /// ### Example
    /// ```no_run
    /// let owned_string = "This is a string".to_owned();
    /// owned_string.as_str().as_bytes()
    /// # ;
    /// ```
    ///
    /// Use instead:
    /// ```no_run
    /// let owned_string = "This is a string".to_owned();
    /// owned_string.as_bytes()
    /// # ;
    /// ```
    #[clippy::version = "1.74.0"]
    pub REDUNDANT_AS_STR,
    complexity,
    "`as_str` used to call a method on `str` that is also available on `String`"
}

declare_clippy_lint! {
    /// ### What it does
    /// Checks for usage of `waker.clone().wake()`
    ///
    /// ### Why is this bad?
    /// Cloning the waker is not necessary, `wake_by_ref()` enables the same operation
    /// without extra cloning/dropping.
    ///
    /// ### Example
    /// ```rust,ignore
    /// waker.clone().wake();
    /// ```
    /// Should be written
    /// ```rust,ignore
    /// waker.wake_by_ref();
    /// ```
    #[clippy::version = "1.75.0"]
    pub WAKER_CLONE_WAKE,
    perf,
    "cloning a `Waker` only to wake it"
}

declare_clippy_lint! {
    /// ### What it does
    /// Checks for calls to `TryInto::try_into` and `TryFrom::try_from` when their infallible counterparts
    /// could be used.
    ///
    /// ### Why is this bad?
    /// In those cases, the `TryInto` and `TryFrom` trait implementation is a blanket impl that forwards
    /// to `Into` or `From`, which always succeeds.
    /// The returned `Result<_, Infallible>` requires error handling to get the contained value
    /// even though the conversion can never fail.
    ///
    /// ### Example
    /// ```rust
    /// let _: Result<i64, _> = 1i32.try_into();
    /// let _: Result<i64, _> = <_>::try_from(1i32);
    /// ```
    /// Use `from`/`into` instead:
    /// ```rust
    /// let _: i64 = 1i32.into();
    /// let _: i64 = <_>::from(1i32);
    /// ```
    #[clippy::version = "1.75.0"]
    pub UNNECESSARY_FALLIBLE_CONVERSIONS,
    style,
    "calling the `try_from` and `try_into` trait methods when `From`/`Into` is implemented"
}

declare_clippy_lint! {
    /// ### What it does
    /// Checks for calls to `Path::join` that start with a path separator (`\\` or `/`).
    ///
    /// ### Why is this bad?
    /// If the argument to `Path::join` starts with a separator, it will overwrite
    /// the original path. If this is intentional, prefer using `Path::new` instead.
    ///
    /// Note the behavior is platform dependent. A leading `\\` will be accepted
    /// on unix systems as part of the file name
    ///
    /// See [`Path::join`](https://doc.rust-lang.org/std/path/struct.Path.html#method.join)
    ///
    /// ### Example
    /// ```rust
    /// # use std::path::{Path, PathBuf};
    /// let path = Path::new("/bin");
    /// let joined_path = path.join("/sh");
    /// assert_eq!(joined_path, PathBuf::from("/sh"));
    /// ```
    ///
    /// Use instead;
    /// ```rust
    /// # use std::path::{Path, PathBuf};
    /// let path = Path::new("/bin");
    ///
    /// // If this was unintentional, remove the leading separator
    /// let joined_path = path.join("sh");
    /// assert_eq!(joined_path, PathBuf::from("/bin/sh"));
    ///
    /// // If this was intentional, create a new path instead
    /// let new = Path::new("/sh");
    /// assert_eq!(new, PathBuf::from("/sh"));
    /// ```
    #[clippy::version = "1.76.0"]
    pub JOIN_ABSOLUTE_PATHS,
    suspicious,
    "calls to `Path::join` which will overwrite the original path"
}

declare_clippy_lint! {
    /// ### What it does
    /// Checks for iterators of `Result`s using `.filter(Result::is_ok).map(Result::unwrap)` that may
    /// be replaced with a `.flatten()` call.
    ///
    /// ### Why is this bad?
    /// `Result` implements `IntoIterator<Item = T>`. This means that `Result` can be flattened
    /// automatically without suspicious-looking `unwrap` calls.
    ///
    /// ### Example
    /// ```no_run
    /// let _ = std::iter::empty::<Result<i32, ()>>().filter(Result::is_ok).map(Result::unwrap);
    /// ```
    /// Use instead:
    /// ```no_run
    /// let _ = std::iter::empty::<Result<i32, ()>>().flatten();
    /// ```
    #[clippy::version = "1.77.0"]
    pub RESULT_FILTER_MAP,
    complexity,
    "filtering `Result` for `Ok` then force-unwrapping, which can be one type-safe operation"
}

declare_clippy_lint! {
    /// ### What it does
    /// Checks for usage of `.filter(Option::is_some)` that may be replaced with a `.flatten()` call.
    /// This lint will require additional changes to the follow-up calls as it affects the type.
    ///
    /// ### Why is this bad?
    /// This pattern is often followed by manual unwrapping of the `Option`. The simplification
    /// results in more readable and succinct code without the need for manual unwrapping.
    ///
    /// ### Example
    /// ```no_run
    /// vec![Some(1)].into_iter().filter(Option::is_some);
    ///
    /// ```
    /// Use instead:
    /// ```no_run
    /// vec![Some(1)].into_iter().flatten();
    /// ```
    #[clippy::version = "1.77.0"]
    pub ITER_FILTER_IS_SOME,
    pedantic,
    "filtering an iterator over `Option`s for `Some` can be achieved with `flatten`"
}

declare_clippy_lint! {
    /// ### What it does
    /// Checks for usage of `.filter(Result::is_ok)` that may be replaced with a `.flatten()` call.
    /// This lint will require additional changes to the follow-up calls as it affects the type.
    ///
    /// ### Why is this bad?
    /// This pattern is often followed by manual unwrapping of `Result`. The simplification
    /// results in more readable and succinct code without the need for manual unwrapping.
    ///
    /// ### Example
    /// ```no_run
    /// vec![Ok::<i32, String>(1)].into_iter().filter(Result::is_ok);
    ///
    /// ```
    /// Use instead:
    /// ```no_run
    /// vec![Ok::<i32, String>(1)].into_iter().flatten();
    /// ```
    #[clippy::version = "1.77.0"]
    pub ITER_FILTER_IS_OK,
    pedantic,
    "filtering an iterator over `Result`s for `Ok` can be achieved with `flatten`"
}

declare_clippy_lint! {
    /// ### What it does
    /// Checks for usage of `option.map(f).unwrap_or_default()` and `result.map(f).unwrap_or_default()` where f is a function or closure that returns the `bool` type.
    ///
    /// ### Why is this bad?
    /// Readability. These can be written more concisely as `option.is_some_and(f)` and `result.is_ok_and(f)`.
    ///
    /// ### Example
    /// ```no_run
    /// # let option = Some(1);
    /// # let result: Result<usize, ()> = Ok(1);
    /// option.map(|a| a > 10).unwrap_or_default();
    /// result.map(|a| a > 10).unwrap_or_default();
    /// ```
    /// Use instead:
    /// ```no_run
    /// # let option = Some(1);
    /// # let result: Result<usize, ()> = Ok(1);
    /// option.is_some_and(|a| a > 10);
    /// result.is_ok_and(|a| a > 10);
    /// ```
    #[clippy::version = "1.77.0"]
    pub MANUAL_IS_VARIANT_AND,
    pedantic,
    "using `.map(f).unwrap_or_default()`, which is more succinctly expressed as `is_some_and(f)` or `is_ok_and(f)`"
}

declare_clippy_lint! {
    /// ### What it does
    ///
    /// Checks for usages of `str.trim().split("\n")` and `str.trim().split("\r\n")`.
    ///
    /// ### Why is this bad?
    ///
    /// Hard-coding the line endings makes the code less compatible. `str.lines` should be used instead.
    ///
    /// ### Example
    /// ```no_run
    /// "some\ntext\nwith\nnewlines\n".trim().split('\n');
    /// ```
    /// Use instead:
    /// ```no_run
    /// "some\ntext\nwith\nnewlines\n".lines();
    /// ```
    ///
    /// ### Known Problems
    ///
    /// This lint cannot detect if the split is intentionally restricted to a single type of newline (`"\n"` or
    /// `"\r\n"`), for example during the parsing of a specific file format in which precisely one newline type is
    /// valid.
    #[clippy::version = "1.77.0"]
    pub STR_SPLIT_AT_NEWLINE,
    pedantic,
    "splitting a trimmed string at hard-coded newlines"
}

declare_clippy_lint! {
    /// ### What it does
    /// Checks for usage of `.as_ref().cloned()` and `.as_mut().cloned()` on `Option`s
    ///
    /// ### Why is this bad?
    /// This can be written more concisely by cloning the `Option` directly.
    ///
    /// ### Example
    /// ```no_run
    /// fn foo(bar: &Option<Vec<u8>>) -> Option<Vec<u8>> {
    ///     bar.as_ref().cloned()
    /// }
    /// ```
    /// Use instead:
    /// ```no_run
    /// fn foo(bar: &Option<Vec<u8>>) -> Option<Vec<u8>> {
    ///     bar.clone()
    /// }
    /// ```
    #[clippy::version = "1.77.0"]
    pub OPTION_AS_REF_CLONED,
    pedantic,
    "cloning an `Option` via `as_ref().cloned()`"
}

declare_clippy_lint! {
    /// ### What it does
    /// Checks for unnecessary calls to `min()` or `max()` in the following cases
    /// - Either both side is constant
    /// - One side is clearly larger than the other, like i32::MIN and an i32 variable
    ///
    /// ### Why is this bad?
    ///
    /// In the aforementioned cases it is not necessary to call `min()` or `max()`
    /// to compare values, it may even cause confusion.
    ///
    /// ### Example
    /// ```no_run
    /// let _ = 0.min(7_u32);
    /// ```
    /// Use instead:
    /// ```no_run
    /// let _ = 0;
    /// ```
    #[clippy::version = "1.81.0"]
    pub UNNECESSARY_MIN_OR_MAX,
    complexity,
    "using 'min()/max()' when there is no need for it"
}

declare_clippy_lint! {
    /// ### What it does
    /// Checks for usage of `.map_or_else()` "map closure" for `Result` type.
    ///
    /// ### Why is this bad?
    /// This can be written more concisely by using `unwrap_or_else()`.
    ///
    /// ### Example
    /// ```no_run
    /// # fn handle_error(_: ()) -> u32 { 0 }
    /// let x: Result<u32, ()> = Ok(0);
    /// let y = x.map_or_else(|err| handle_error(err), |n| n);
    /// ```
    /// Use instead:
    /// ```no_run
    /// # fn handle_error(_: ()) -> u32 { 0 }
    /// let x: Result<u32, ()> = Ok(0);
    /// let y = x.unwrap_or_else(|err| handle_error(err));
    /// ```
    #[clippy::version = "1.78.0"]
    pub UNNECESSARY_RESULT_MAP_OR_ELSE,
    suspicious,
    "making no use of the \"map closure\" when calling `.map_or_else(|err| handle_error(err), |n| n)`"
}

declare_clippy_lint! {
    /// ### What it does
    /// Checks for the manual creation of C strings (a string with a `NUL` byte at the end), either
    /// through one of the `CStr` constructor functions, or more plainly by calling `.as_ptr()`
    /// on a (byte) string literal with a hardcoded `\0` byte at the end.
    ///
    /// ### Why is this bad?
    /// This can be written more concisely using `c"str"` literals and is also less error-prone,
    /// because the compiler checks for interior `NUL` bytes and the terminating `NUL` byte is inserted automatically.
    ///
    /// ### Example
    /// ```no_run
    /// # use std::ffi::CStr;
    /// # mod libc { pub unsafe fn puts(_: *const i8) {} }
    /// fn needs_cstr(_: &CStr) {}
    ///
    /// needs_cstr(CStr::from_bytes_with_nul(b"Hello\0").unwrap());
    /// unsafe { libc::puts("World\0".as_ptr().cast()) }
    /// ```
    /// Use instead:
    /// ```no_run
    /// # use std::ffi::CStr;
    /// # mod libc { pub unsafe fn puts(_: *const i8) {} }
    /// fn needs_cstr(_: &CStr) {}
    ///
    /// needs_cstr(c"Hello");
    /// unsafe { libc::puts(c"World".as_ptr()) }
    /// ```
    #[clippy::version = "1.78.0"]
    pub MANUAL_C_STR_LITERALS,
    complexity,
    r#"creating a `CStr` through functions when `c""` literals can be used"#
}

declare_clippy_lint! {
    /// ### What it does
    /// Checks the usage of `.get().is_some()` or `.get().is_none()` on std map types.
    ///
    /// ### Why is this bad?
    /// It can be done in one call with `.contains()`/`.contains_key()`.
    ///
    /// ### Example
    /// ```no_run
    /// # use std::collections::HashSet;
    /// let s: HashSet<String> = HashSet::new();
    /// if s.get("a").is_some() {
    ///     // code
    /// }
    /// ```
    /// Use instead:
    /// ```no_run
    /// # use std::collections::HashSet;
    /// let s: HashSet<String> = HashSet::new();
    /// if s.contains("a") {
    ///     // code
    /// }
    /// ```
    #[clippy::version = "1.78.0"]
    pub UNNECESSARY_GET_THEN_CHECK,
    suspicious,
    "calling `.get().is_some()` or `.get().is_none()` instead of `.contains()` or `.contains_key()`"
}

declare_clippy_lint! {
    /// ### What it does
    /// It identifies calls to `.is_empty()` on constant values.
    ///
    /// ### Why is this bad?
    /// String literals and constant values are known at compile time. Checking if they
    /// are empty will always return the same value. This might not be the intention of
    /// the expression.
    ///
    /// ### Example
    /// ```no_run
    /// let value = "";
    /// if value.is_empty() {
    ///     println!("the string is empty");
    /// }
    /// ```
    /// Use instead:
    /// ```no_run
    /// println!("the string is empty");
    /// ```
    #[clippy::version = "1.79.0"]
    pub CONST_IS_EMPTY,
    suspicious,
    "is_empty() called on strings known at compile time"
}

declare_clippy_lint! {
    /// ### What it does
    /// Converts some constructs mapping an Enum value for equality comparison.
    ///
    /// ### Why is this bad?
    /// Calls such as `opt.map_or(false, |val| val == 5)` are needlessly long and cumbersome,
    /// and can be reduced to, for example, `opt == Some(5)` assuming `opt` implements `PartialEq`.
    /// Also, calls such as `opt.map_or(true, |val| val == 5)` can be reduced to
    /// `opt.is_none_or(|val| val == 5)`.
    /// This lint offers readability and conciseness improvements.
    ///
    /// ### Example
    /// ```no_run
    /// pub fn a(x: Option<i32>) -> (bool, bool) {
    ///     (
    ///         x.map_or(false, |n| n == 5),
    ///         x.map_or(true, |n| n > 5),
    ///     )
    /// }
    /// ```
    /// Use instead:
    /// ```no_run
    /// pub fn a(x: Option<i32>) -> (bool, bool) {
    ///     (
    ///         x == Some(5),
    ///         x.is_none_or(|n| n > 5),
    ///     )
    /// }
    /// ```
    #[clippy::version = "1.84.0"]
    pub UNNECESSARY_MAP_OR,
    style,
    "reduce unnecessary calls to `.map_or(bool, …)`"
}

declare_clippy_lint! {
    /// ### What it does
    /// Checks if an iterator is used to check if a string is ascii.
    ///
    /// ### Why is this bad?
    /// The `str` type already implements the `is_ascii` method.
    ///
    /// ### Example
    /// ```no_run
    /// "foo".chars().all(|c| c.is_ascii());
    /// ```
    /// Use instead:
    /// ```no_run
    /// "foo".is_ascii();
    /// ```
    #[clippy::version = "1.81.0"]
    pub NEEDLESS_CHARACTER_ITERATION,
    suspicious,
    "is_ascii() called on a char iterator"
}

declare_clippy_lint! {
    /// ### What it does
    /// Checks for uses of `map` which return the original item.
    ///
    /// ### Why is this bad?
    /// `inspect` is both clearer in intent and shorter.
    ///
    /// ### Example
    /// ```no_run
    /// let x = Some(0).map(|x| { println!("{x}"); x });
    /// ```
    /// Use instead:
    /// ```no_run
    /// let x = Some(0).inspect(|x| println!("{x}"));
    /// ```
    #[clippy::version = "1.81.0"]
    pub MANUAL_INSPECT,
    complexity,
    "use of `map` returning the original item"
}

declare_clippy_lint! {
    /// ### What it does
    /// Checks the usage of `.first().is_some()` or `.first().is_none()` to check if a slice is
    /// empty.
    ///
    /// ### Why is this bad?
    /// Using `.is_empty()` is shorter and better communicates the intention.
    ///
    /// ### Example
    /// ```no_run
    /// let v = vec![1, 2, 3];
    /// if v.first().is_none() {
    ///     // The vector is empty...
    /// }
    /// ```
    /// Use instead:
    /// ```no_run
    /// let v = vec![1, 2, 3];
    /// if v.is_empty() {
    ///     // The vector is empty...
    /// }
    /// ```
    #[clippy::version = "1.83.0"]
    pub UNNECESSARY_FIRST_THEN_CHECK,
    complexity,
    "calling `.first().is_some()` or `.first().is_none()` instead of `.is_empty()`"
}

declare_clippy_lint! {
   /// ### What it does
   /// It detects useless calls to `str::as_bytes()` before calling `len()` or `is_empty()`.
   ///
   /// ### Why is this bad?
   /// The `len()` and `is_empty()` methods are also directly available on strings, and they
   /// return identical results. In particular, `len()` on a string returns the number of
   /// bytes.
   ///
   /// ### Example
   /// ```
   /// let len = "some string".as_bytes().len();
   /// let b = "some string".as_bytes().is_empty();
   /// ```
   /// Use instead:
   /// ```
   /// let len = "some string".len();
   /// let b = "some string".is_empty();
   /// ```
   #[clippy::version = "1.84.0"]
   pub NEEDLESS_AS_BYTES,
   complexity,
   "detect useless calls to `as_bytes()`"
}

declare_clippy_lint! {
    /// ### What it does
    /// Checks for usage of `.map(…)`, followed by `.all(identity)` or `.any(identity)`.
    ///
    /// ### Why is this bad?
    /// The `.all(…)` or `.any(…)` methods can be called directly in place of `.map(…)`.
    ///
    /// ### Example
    /// ```
    /// # let mut v = [""];
    /// let e1 = v.iter().map(|s| s.is_empty()).all(|a| a);
    /// let e2 = v.iter().map(|s| s.is_empty()).any(std::convert::identity);
    /// ```
    /// Use instead:
    /// ```
    /// # let mut v = [""];
    /// let e1 = v.iter().all(|s| s.is_empty());
    /// let e2 = v.iter().any(|s| s.is_empty());
    /// ```
    #[clippy::version = "1.84.0"]
    pub MAP_ALL_ANY_IDENTITY,
    complexity,
    "combine `.map(_)` followed by `.all(identity)`/`.any(identity)` into a single call"
}

declare_clippy_lint! {
    /// ### What it does
    ///
    /// Checks for `Iterator::map` over ranges without using the parameter which
    /// could be more clearly expressed using `std::iter::repeat(...).take(...)`
    /// or `std::iter::repeat_n`.
    ///
    /// ### Why is this bad?
    ///
    /// It expresses the intent more clearly to `take` the correct number of times
    /// from a generating function than to apply a closure to each number in a
    /// range only to discard them.
    ///
    /// ### Example
    ///
    /// ```no_run
    /// let random_numbers : Vec<_> = (0..10).map(|_| { 3 + 1 }).collect();
    /// ```
    /// Use instead:
    /// ```no_run
    /// let f : Vec<_> = std::iter::repeat( 3 + 1 ).take(10).collect();
    /// ```
    ///
    /// ### Known Issues
    ///
    /// This lint may suggest replacing a `Map<Range>` with a `Take<RepeatWith>`.
    /// The former implements some traits that the latter does not, such as
    /// `DoubleEndedIterator`.
    #[clippy::version = "1.84.0"]
    pub MAP_WITH_UNUSED_ARGUMENT_OVER_RANGES,
    restriction,
    "map of a trivial closure (not dependent on parameter) over a range"
}

declare_clippy_lint! {
    /// ### What it does
    ///
    /// Checks for `Iterator::last` being called on a  `DoubleEndedIterator`, which can be replaced
    /// with `DoubleEndedIterator::next_back`.
    ///
    /// ### Why is this bad?
    ///
    /// `Iterator::last` is implemented by consuming the iterator, which is unnecessary if
    /// the iterator is a `DoubleEndedIterator`. Since Rust traits do not allow specialization,
    /// `Iterator::last` cannot be optimized for `DoubleEndedIterator`.
    ///
    /// ### Example
    /// ```no_run
    /// let last_arg = "echo hello world".split(' ').last();
    /// ```
    /// Use instead:
    /// ```no_run
    /// let last_arg = "echo hello world".split(' ').next_back();
    /// ```
    #[clippy::version = "1.85.0"]
    pub DOUBLE_ENDED_ITERATOR_LAST,
    perf,
    "using `Iterator::last` on a `DoubleEndedIterator`"
}

declare_clippy_lint! {
    /// ### What it does
    ///
    /// Checks for `NonZero*::new_unchecked()` being used in a `const` context.
    ///
    /// ### Why is this bad?
    ///
    /// Using `NonZero*::new_unchecked()` is an `unsafe` function and requires an `unsafe` context. When used in a
    /// context evaluated at compilation time, `NonZero*::new().unwrap()` will provide the same result with identical
    /// runtime performances while not requiring `unsafe`.
    ///
    /// ### Example
    /// ```no_run
    /// use std::num::NonZeroUsize;
    /// const PLAYERS: NonZeroUsize = unsafe { NonZeroUsize::new_unchecked(3) };
    /// ```
    /// Use instead:
    /// ```no_run
    /// use std::num::NonZeroUsize;
    /// const PLAYERS: NonZeroUsize = NonZeroUsize::new(3).unwrap();
    /// ```
    #[clippy::version = "1.86.0"]
    pub USELESS_NONZERO_NEW_UNCHECKED,
    complexity,
    "using `NonZero::new_unchecked()` in a `const` context"
}

declare_clippy_lint! {
    /// ### What it does
    ///
    /// Checks for `repeat().take()` that can be replaced with `repeat_n()`.
    ///
    /// ### Why is this bad?
    ///
    /// Using `repeat_n()` is more concise and clearer. Also, `repeat_n()` is sometimes faster than `repeat().take()` when the type of the element is non-trivial to clone because the original value can be reused for the last `.next()` call rather than always cloning.
    ///
    /// ### Example
    /// ```no_run
    /// let _ = std::iter::repeat(10).take(3);
    /// ```
    /// Use instead:
    /// ```no_run
    /// let _ = std::iter::repeat_n(10, 3);
    /// ```
    #[clippy::version = "1.86.0"]
    pub MANUAL_REPEAT_N,
    style,
    "detect `repeat().take()` that can be replaced with `repeat_n()`"
}

declare_clippy_lint! {
    /// ### What it does
    /// Checks for string slices immediately followed by `as_bytes`.
    ///
    /// ### Why is this bad?
    /// It involves doing an unnecessary UTF-8 alignment check which is less efficient, and can cause a panic.
    ///
    /// ### Known problems
    /// In some cases, the UTF-8 validation and potential panic from string slicing may be required for
    /// the code's correctness. If you need to ensure the slice boundaries fall on valid UTF-8 character
    /// boundaries, the original form (`s[1..5].as_bytes()`) should be preferred.
    ///
    /// ### Example
    /// ```rust
    /// let s = "Lorem ipsum";
    /// s[1..5].as_bytes();
    /// ```
    /// Use instead:
    /// ```rust
    /// let s = "Lorem ipsum";
    /// &s.as_bytes()[1..5];
    /// ```
     #[clippy::version = "1.86.0"]
     pub SLICED_STRING_AS_BYTES,
     perf,
     "slicing a string and immediately calling as_bytes is less efficient and can lead to panics"
}

declare_clippy_lint! {
    /// ### What it does
    ///
    /// Detect functions that end with `Option::and_then` or `Result::and_then`, and suggest using a question mark (`?`) instead.
    ///
    /// ### Why is this bad?
    ///
    /// The `and_then` method is used to chain a computation that returns an `Option` or a `Result`.
    /// This can be replaced with the `?` operator, which is more concise and idiomatic.
    ///
    /// ### Example
    ///
    /// ```no_run
    /// fn test(opt: Option<i32>) -> Option<i32> {
    ///     opt.and_then(|n| {
    ///         if n > 1 {
    ///             Some(n + 1)
    ///         } else {
    ///             None
    ///        }
    ///     })
    /// }
    /// ```
    /// Use instead:
    /// ```no_run
    /// fn test(opt: Option<i32>) -> Option<i32> {
    ///     let n = opt?;
    ///     if n > 1 {
    ///         Some(n + 1)
    ///     } else {
    ///         None
    ///     }
    /// }
    /// ```
    #[clippy::version = "1.86.0"]
    pub RETURN_AND_THEN,
    restriction,
    "using `Option::and_then` or `Result::and_then` to chain a computation that returns an `Option` or a `Result`"
}

<<<<<<< HEAD
=======
declare_clippy_lint! {
    /// ### What it does
    /// Checks for calls to `Read::bytes` on types which don't implement `BufRead`.
    ///
    /// ### Why is this bad?
    /// The default implementation calls `read` for each byte, which can be very inefficient for data that’s not in memory, such as `File`.
    ///
    /// ### Example
    /// ```no_run
    /// use std::io::Read;
    /// use std::fs::File;
    /// let file = File::open("./bytes.txt").unwrap();
    /// file.bytes();
    /// ```
    /// Use instead:
    /// ```no_run
    /// use std::io::{BufReader, Read};
    /// use std::fs::File;
    /// let file = BufReader::new(std::fs::File::open("./bytes.txt").unwrap());
    /// file.bytes();
    /// ```
    #[clippy::version = "1.86.0"]
    pub UNBUFFERED_BYTES,
    perf,
    "calling .bytes() is very inefficient when data is not in memory"
}

declare_clippy_lint! {
    /// ### What it does
    /// Checks for usage of `iter().any()` on slices when it can be replaced with `contains()` and suggests doing so.
    ///
    /// ### Why is this bad?
    /// `contains()` is more concise and idiomatic, sometimes more fast.
    ///
    /// ### Example
    /// ```no_run
    /// fn foo(values: &[u8]) -> bool {
    ///    values.iter().any(|&v| v == 10)
    /// }
    /// ```
    /// Use instead:
    /// ```no_run
    /// fn foo(values: &[u8]) -> bool {
    ///    values.contains(&10)
    /// }
    /// ```
    #[clippy::version = "1.86.0"]
    pub MANUAL_CONTAINS,
    perf,
    "unnecessary `iter().any()` on slices that can be replaced with `contains()`"
}

#[expect(clippy::struct_excessive_bools)]
>>>>>>> d8ecde0e
pub struct Methods {
    avoid_breaking_exported_api: bool,
    msrv: Msrv,
    allow_expect_in_tests: bool,
    allow_unwrap_in_tests: bool,
    allow_expect_in_consts: bool,
    allow_unwrap_in_consts: bool,
    allowed_dotfiles: FxHashSet<&'static str>,
    format_args: FormatArgsStorage,
}

impl Methods {
    pub fn new(conf: &'static Conf, format_args: FormatArgsStorage) -> Self {
        let mut allowed_dotfiles: FxHashSet<_> = conf.allowed_dotfiles.iter().map(|s| &**s).collect();
        allowed_dotfiles.extend(DEFAULT_ALLOWED_DOTFILES);

        Self {
            avoid_breaking_exported_api: conf.avoid_breaking_exported_api,
            msrv: conf.msrv.clone(),
            allow_expect_in_tests: conf.allow_expect_in_tests,
            allow_unwrap_in_tests: conf.allow_unwrap_in_tests,
            allow_expect_in_consts: conf.allow_expect_in_consts,
            allow_unwrap_in_consts: conf.allow_unwrap_in_consts,
            allowed_dotfiles,
            format_args,
        }
    }
}

impl_lint_pass!(Methods => [
    UNWRAP_USED,
    EXPECT_USED,
    SHOULD_IMPLEMENT_TRAIT,
    WRONG_SELF_CONVENTION,
    OK_EXPECT,
    UNWRAP_OR_DEFAULT,
    MAP_UNWRAP_OR,
    RESULT_MAP_OR_INTO_OPTION,
    OPTION_MAP_OR_NONE,
    BIND_INSTEAD_OF_MAP,
    OR_FUN_CALL,
    OR_THEN_UNWRAP,
    EXPECT_FUN_CALL,
    CHARS_NEXT_CMP,
    CHARS_LAST_CMP,
    CLONE_ON_COPY,
    CLONE_ON_REF_PTR,
    COLLAPSIBLE_STR_REPLACE,
    CONST_IS_EMPTY,
    ITER_OVEREAGER_CLONED,
    CLONED_INSTEAD_OF_COPIED,
    FLAT_MAP_OPTION,
    INEFFICIENT_TO_STRING,
    NEW_RET_NO_SELF,
    SINGLE_CHAR_ADD_STR,
    SEARCH_IS_SOME,
    FILTER_NEXT,
    SKIP_WHILE_NEXT,
    FILTER_MAP_IDENTITY,
    MAP_IDENTITY,
    MANUAL_FILTER_MAP,
    MANUAL_FIND_MAP,
    OPTION_FILTER_MAP,
    FILTER_MAP_NEXT,
    FLAT_MAP_IDENTITY,
    MAP_FLATTEN,
    ITERATOR_STEP_BY_ZERO,
    ITER_NEXT_SLICE,
    ITER_COUNT,
    ITER_NTH,
    ITER_NTH_ZERO,
    BYTES_NTH,
    ITER_SKIP_NEXT,
    GET_UNWRAP,
    GET_LAST_WITH_LEN,
    STRING_EXTEND_CHARS,
    ITER_CLONED_COLLECT,
    ITER_WITH_DRAIN,
    TYPE_ID_ON_BOX,
    USELESS_ASREF,
    UNNECESSARY_FOLD,
    UNNECESSARY_FILTER_MAP,
    UNNECESSARY_FIND_MAP,
    INTO_ITER_ON_REF,
    SUSPICIOUS_MAP,
    UNINIT_ASSUMED_INIT,
    MANUAL_SATURATING_ARITHMETIC,
    ZST_OFFSET,
    FILETYPE_IS_FILE,
    OPTION_AS_REF_DEREF,
    UNNECESSARY_LAZY_EVALUATIONS,
    MAP_COLLECT_RESULT_UNIT,
    FROM_ITER_INSTEAD_OF_COLLECT,
    INSPECT_FOR_EACH,
    IMPLICIT_CLONE,
    SUSPICIOUS_TO_OWNED,
    SUSPICIOUS_SPLITN,
    MANUAL_STR_REPEAT,
    EXTEND_WITH_DRAIN,
    MANUAL_SPLIT_ONCE,
    NEEDLESS_SPLITN,
    UNNECESSARY_TO_OWNED,
    UNNECESSARY_JOIN,
    ERR_EXPECT,
    NEEDLESS_OPTION_AS_DEREF,
    IS_DIGIT_ASCII_RADIX,
    NEEDLESS_OPTION_TAKE,
    NO_EFFECT_REPLACE,
    OBFUSCATED_IF_ELSE,
    ITER_ON_SINGLE_ITEMS,
    ITER_ON_EMPTY_COLLECTIONS,
    NAIVE_BYTECOUNT,
    BYTES_COUNT_TO_LEN,
    CASE_SENSITIVE_FILE_EXTENSION_COMPARISONS,
    GET_FIRST,
    MANUAL_OK_OR,
    MAP_CLONE,
    MAP_ERR_IGNORE,
    MUT_MUTEX_LOCK,
    NONSENSICAL_OPEN_OPTIONS,
    SUSPICIOUS_OPEN_OPTIONS,
    PATH_BUF_PUSH_OVERWRITE,
    RANGE_ZIP_WITH_LEN,
    REPEAT_ONCE,
    STABLE_SORT_PRIMITIVE,
    UNIT_HASH,
    READ_LINE_WITHOUT_TRIM,
    UNNECESSARY_SORT_BY,
    VEC_RESIZE_TO_ZERO,
    VERBOSE_FILE_READS,
    ITER_KV_MAP,
    SEEK_FROM_CURRENT,
    SEEK_TO_START_INSTEAD_OF_REWIND,
    NEEDLESS_COLLECT,
    SUSPICIOUS_COMMAND_ARG_SPACE,
    CLEAR_WITH_DRAIN,
    MANUAL_NEXT_BACK,
    UNNECESSARY_LITERAL_UNWRAP,
    DRAIN_COLLECT,
    MANUAL_TRY_FOLD,
    FORMAT_COLLECT,
    STRING_LIT_CHARS_ANY,
    ITER_SKIP_ZERO,
    FILTER_MAP_BOOL_THEN,
    READONLY_WRITE_LOCK,
    ITER_OUT_OF_BOUNDS,
    PATH_ENDS_WITH_EXT,
    REDUNDANT_AS_STR,
    WAKER_CLONE_WAKE,
    UNNECESSARY_FALLIBLE_CONVERSIONS,
    JOIN_ABSOLUTE_PATHS,
    RESULT_FILTER_MAP,
    ITER_FILTER_IS_SOME,
    ITER_FILTER_IS_OK,
    MANUAL_IS_VARIANT_AND,
    STR_SPLIT_AT_NEWLINE,
    OPTION_AS_REF_CLONED,
    UNNECESSARY_RESULT_MAP_OR_ELSE,
    MANUAL_C_STR_LITERALS,
    UNNECESSARY_GET_THEN_CHECK,
    UNNECESSARY_FIRST_THEN_CHECK,
    NEEDLESS_CHARACTER_ITERATION,
    MANUAL_INSPECT,
    UNNECESSARY_MIN_OR_MAX,
    NEEDLESS_AS_BYTES,
    MAP_ALL_ANY_IDENTITY,
    MAP_WITH_UNUSED_ARGUMENT_OVER_RANGES,
    UNNECESSARY_MAP_OR,
    DOUBLE_ENDED_ITERATOR_LAST,
    USELESS_NONZERO_NEW_UNCHECKED,
    MANUAL_REPEAT_N,
    SLICED_STRING_AS_BYTES,
    RETURN_AND_THEN,
<<<<<<< HEAD
=======
    UNBUFFERED_BYTES,
    MANUAL_CONTAINS,
>>>>>>> d8ecde0e
]);

/// Extracts a method call name, args, and `Span` of the method name.
pub fn method_call<'tcx>(
    recv: &'tcx Expr<'tcx>,
) -> Option<(&'tcx str, &'tcx Expr<'tcx>, &'tcx [Expr<'tcx>], Span, Span)> {
    if let ExprKind::MethodCall(path, receiver, args, call_span) = recv.kind {
        if !args.iter().any(|e| e.span.from_expansion()) && !receiver.span.from_expansion() {
            let name = path.ident.name.as_str();
            return Some((name, receiver, args, path.ident.span, call_span));
        }
    }
    None
}

impl<'tcx> LateLintPass<'tcx> for Methods {
    fn check_expr(&mut self, cx: &LateContext<'tcx>, expr: &'tcx Expr<'_>) {
        if expr.span.from_expansion() {
            return;
        }

        self.check_methods(cx, expr);

        match expr.kind {
            ExprKind::Call(func, args) => {
                from_iter_instead_of_collect::check(cx, expr, args, func);
                unnecessary_fallible_conversions::check_function(cx, expr, func);
                manual_c_str_literals::check(cx, expr, func, args, &self.msrv);
                useless_nonzero_new_unchecked::check(cx, expr, func, args, &self.msrv);
            },
            ExprKind::MethodCall(method_call, receiver, args, _) => {
                let method_span = method_call.ident.span;
                or_fun_call::check(cx, expr, method_span, method_call.ident.as_str(), receiver, args);
                expect_fun_call::check(
                    cx,
                    &self.format_args,
                    expr,
                    method_span,
                    method_call.ident.as_str(),
                    receiver,
                    args,
                );
                clone_on_copy::check(cx, expr, method_call.ident.name, receiver, args);
                clone_on_ref_ptr::check(cx, expr, method_call.ident.name, receiver, args);
                inefficient_to_string::check(cx, expr, method_call.ident.name, receiver, args);
                single_char_add_str::check(cx, expr, receiver, args);
                into_iter_on_ref::check(cx, expr, method_span, method_call.ident.name, receiver);
                unnecessary_to_owned::check(cx, expr, method_call.ident.name, receiver, args, &self.msrv);
            },
            ExprKind::Binary(op, lhs, rhs) if op.node == hir::BinOpKind::Eq || op.node == hir::BinOpKind::Ne => {
                let mut info = BinaryExprInfo {
                    expr,
                    chain: lhs,
                    other: rhs,
                    eq: op.node == hir::BinOpKind::Eq,
                };
                lint_binary_expr_with_method_call(cx, &mut info);
            },
            _ => (),
        }
    }

    #[allow(clippy::too_many_lines)]
    fn check_impl_item(&mut self, cx: &LateContext<'tcx>, impl_item: &'tcx hir::ImplItem<'_>) {
        if impl_item.span.in_external_macro(cx.sess().source_map()) {
            return;
        }
        let name = impl_item.ident.name.as_str();
        let parent = cx.tcx.hir().get_parent_item(impl_item.hir_id()).def_id;
        let item = cx.tcx.hir().expect_item(parent);
        let self_ty = cx.tcx.type_of(item.owner_id).instantiate_identity();

        let implements_trait = matches!(item.kind, hir::ItemKind::Impl(hir::Impl { of_trait: Some(_), .. }));
        if let hir::ImplItemKind::Fn(ref sig, id) = impl_item.kind {
            let method_sig = cx.tcx.fn_sig(impl_item.owner_id).instantiate_identity();
            let method_sig = cx.tcx.instantiate_bound_regions_with_erased(method_sig);
            let first_arg_ty_opt = method_sig.inputs().iter().next().copied();
            // if this impl block implements a trait, lint in trait definition instead
            if !implements_trait && cx.effective_visibilities.is_exported(impl_item.owner_id.def_id) {
                // check missing trait implementations
                for method_config in &TRAIT_METHODS {
                    if name == method_config.method_name
                        && sig.decl.inputs.len() == method_config.param_count
                        && method_config.output_type.matches(&sig.decl.output)
                        // in case there is no first arg, since we already have checked the number of arguments
                        // it's should be always true
                        && first_arg_ty_opt.is_none_or(|first_arg_ty| method_config
                            .self_kind.matches(cx, self_ty, first_arg_ty)
                            )
                        && fn_header_equals(method_config.fn_header, sig.header)
                        && method_config.lifetime_param_cond(impl_item)
                    {
                        span_lint_and_help(
                            cx,
                            SHOULD_IMPLEMENT_TRAIT,
                            impl_item.span,
                            format!(
                                "method `{}` can be confused for the standard trait method `{}::{}`",
                                method_config.method_name, method_config.trait_name, method_config.method_name
                            ),
                            None,
                            format!(
                                "consider implementing the trait `{}` or choosing a less ambiguous method name",
                                method_config.trait_name
                            ),
                        );
                    }
                }
            }

            if sig.decl.implicit_self.has_implicit_self()
                && !(self.avoid_breaking_exported_api
                    && cx.effective_visibilities.is_exported(impl_item.owner_id.def_id))
                && let Some(first_arg) = iter_input_pats(sig.decl, cx.tcx.hir_body(id)).next()
                && let Some(first_arg_ty) = first_arg_ty_opt
            {
                wrong_self_convention::check(
                    cx,
                    name,
                    self_ty,
                    first_arg_ty,
                    first_arg.pat.span,
                    implements_trait,
                    false,
                );
            }
        }

        // if this impl block implements a trait, lint in trait definition instead
        if implements_trait {
            return;
        }

        if let hir::ImplItemKind::Fn(_, _) = impl_item.kind {
            let ret_ty = return_ty(cx, impl_item.owner_id);

            if contains_ty_adt_constructor_opaque(cx, ret_ty, self_ty) {
                return;
            }

            if name == "new" && ret_ty != self_ty {
                span_lint(
                    cx,
                    NEW_RET_NO_SELF,
                    impl_item.span,
                    "methods called `new` usually return `Self`",
                );
            }
        }
    }

    fn check_trait_item(&mut self, cx: &LateContext<'tcx>, item: &'tcx TraitItem<'_>) {
        if item.span.in_external_macro(cx.tcx.sess.source_map()) {
            return;
        }

        if let TraitItemKind::Fn(ref sig, _) = item.kind
            && sig.decl.implicit_self.has_implicit_self()
            && let Some(first_arg_hir_ty) = sig.decl.inputs.first()
            && let Some(&first_arg_ty) = cx
                .tcx
                .fn_sig(item.owner_id)
                .instantiate_identity()
                .inputs()
                .skip_binder()
                .first()
        {
            let self_ty = TraitRef::identity(cx.tcx, item.owner_id.to_def_id()).self_ty();
            wrong_self_convention::check(
                cx,
                item.ident.name.as_str(),
                self_ty,
                first_arg_ty,
                first_arg_hir_ty.span,
                false,
                true,
            );
        }

        if item.ident.name == sym::new
            && let TraitItemKind::Fn(_, _) = item.kind
            && let ret_ty = return_ty(cx, item.owner_id)
            && let self_ty = TraitRef::identity(cx.tcx, item.owner_id.to_def_id()).self_ty()
            && !ret_ty.contains(self_ty)
        {
            span_lint(
                cx,
                NEW_RET_NO_SELF,
                item.span,
                "methods called `new` usually return `Self`",
            );
        }
    }

    extract_msrv_attr!(LateContext);
}

impl Methods {
    #[allow(clippy::too_many_lines)]
    fn check_methods<'tcx>(&self, cx: &LateContext<'tcx>, expr: &'tcx Expr<'_>) {
        if let Some((name, recv, args, span, call_span)) = method_call(expr) {
            match (name, args) {
                ("add" | "offset" | "sub" | "wrapping_offset" | "wrapping_add" | "wrapping_sub", [_arg]) => {
                    zst_offset::check(cx, expr, recv);
                },
                ("all", [arg]) => {
                    unused_enumerate_index::check(cx, expr, recv, arg);
                    needless_character_iteration::check(cx, expr, recv, arg, true);
                    match method_call(recv) {
                        Some(("cloned", recv2, [], _, _)) => {
                            iter_overeager_cloned::check(
                                cx,
                                expr,
                                recv,
                                recv2,
                                iter_overeager_cloned::Op::NeedlessMove(arg),
                                false,
                            );
                        },
                        Some(("map", _, [map_arg], _, map_call_span)) => {
                            map_all_any_identity::check(cx, expr, recv, map_call_span, map_arg, call_span, arg, "all");
                        },
                        _ => {},
                    }
                },
                ("and_then", [arg]) => {
                    let biom_option_linted = bind_instead_of_map::check_and_then_some(cx, expr, recv, arg);
                    let biom_result_linted = bind_instead_of_map::check_and_then_ok(cx, expr, recv, arg);
                    if !biom_option_linted && !biom_result_linted {
                        let ule_and_linted = unnecessary_lazy_eval::check(cx, expr, recv, arg, "and");
                        if !ule_and_linted {
                            return_and_then::check(cx, expr, recv, arg);
                        }
                    }
                },
                ("any", [arg]) => {
                    unused_enumerate_index::check(cx, expr, recv, arg);
                    needless_character_iteration::check(cx, expr, recv, arg, false);
                    match method_call(recv) {
                        Some(("cloned", recv2, [], _, _)) => iter_overeager_cloned::check(
                            cx,
                            expr,
                            recv,
                            recv2,
                            iter_overeager_cloned::Op::NeedlessMove(arg),
                            false,
                        ),
                        Some(("chars", recv, _, _, _))
                            if let ExprKind::Closure(arg) = arg.kind
                                && let body = cx.tcx.hir_body(arg.body)
                                && let [param] = body.params =>
                        {
                            string_lit_chars_any::check(cx, expr, recv, param, peel_blocks(body.value), &self.msrv);
                        },
                        Some(("map", _, [map_arg], _, map_call_span)) => {
                            map_all_any_identity::check(cx, expr, recv, map_call_span, map_arg, call_span, arg, "any");
                        },
                        Some(("iter", iter_recv, ..)) => {
                            manual_contains::check(cx, expr, iter_recv, arg);
                        },
                        _ => {},
                    }
                },
                ("arg", [arg]) => {
                    suspicious_command_arg_space::check(cx, recv, arg, span);
                },
                ("as_deref" | "as_deref_mut", []) => {
                    needless_option_as_deref::check(cx, expr, recv, name);
                },
                ("as_bytes", []) => {
                    if let Some(("as_str", recv, [], as_str_span, _)) = method_call(recv) {
                        redundant_as_str::check(cx, expr, recv, as_str_span, span);
                    }
                    sliced_string_as_bytes::check(cx, expr, recv);
                },
                ("as_mut", []) => useless_asref::check(cx, expr, "as_mut", recv),
                ("as_ptr", []) => manual_c_str_literals::check_as_ptr(cx, expr, recv, &self.msrv),
                ("as_ref", []) => useless_asref::check(cx, expr, "as_ref", recv),
                ("assume_init", []) => uninit_assumed_init::check(cx, expr, recv),
                ("bytes", []) => unbuffered_bytes::check(cx, expr, recv),
                ("cloned", []) => {
                    cloned_instead_of_copied::check(cx, expr, recv, span, &self.msrv);
                    option_as_ref_cloned::check(cx, recv, span);
                },
                ("collect", []) if is_trait_method(cx, expr, sym::Iterator) => {
                    needless_collect::check(cx, span, expr, recv, call_span);
                    match method_call(recv) {
                        Some((name @ ("cloned" | "copied"), recv2, [], _, _)) => {
                            iter_cloned_collect::check(cx, name, expr, recv2);
                        },
                        Some(("map", m_recv, [m_arg], m_ident_span, _)) => {
                            map_collect_result_unit::check(cx, expr, m_recv, m_arg);
                            format_collect::check(cx, expr, m_arg, m_ident_span);
                        },
                        Some(("take", take_self_arg, [take_arg], _, _)) => {
                            if self.msrv.meets(msrvs::STR_REPEAT) {
                                manual_str_repeat::check(cx, expr, recv, take_self_arg, take_arg);
                            }
                        },
                        Some(("drain", recv, args, ..)) => {
                            drain_collect::check(cx, args, expr, recv);
                        },
                        _ => {},
                    }
                },
                ("count", []) if is_trait_method(cx, expr, sym::Iterator) => match method_call(recv) {
                    Some(("cloned", recv2, [], _, _)) => {
                        iter_overeager_cloned::check(cx, expr, recv, recv2, iter_overeager_cloned::Op::RmCloned, false);
                    },
                    Some((name2 @ ("into_iter" | "iter" | "iter_mut"), recv2, [], _, _)) => {
                        iter_count::check(cx, expr, recv2, name2);
                    },
                    Some(("map", _, [arg], _, _)) => suspicious_map::check(cx, expr, recv, arg),
                    Some(("filter", recv2, [arg], _, _)) => bytecount::check(cx, expr, recv2, arg),
                    Some(("bytes", recv2, [], _, _)) => bytes_count_to_len::check(cx, expr, recv, recv2),
                    _ => {},
                },
                ("min" | "max", [arg]) => {
                    unnecessary_min_or_max::check(cx, expr, name, recv, arg);
                },
                ("drain", ..) => {
                    if let Node::Stmt(Stmt { hir_id: _, kind, .. }) = cx.tcx.parent_hir_node(expr.hir_id)
                        && matches!(kind, StmtKind::Semi(_))
                        && args.len() <= 1
                    {
                        clear_with_drain::check(cx, expr, recv, span, args.first());
                    } else if let [arg] = args {
                        iter_with_drain::check(cx, expr, recv, span, arg);
                    }
                },
                ("ends_with", [arg]) => {
                    if let ExprKind::MethodCall(.., span) = expr.kind {
                        case_sensitive_file_extension_comparisons::check(cx, expr, span, recv, arg);
                    }
                    path_ends_with_ext::check(cx, recv, arg, expr, &self.msrv, &self.allowed_dotfiles);
                },
                ("expect", [_]) => {
                    match method_call(recv) {
                        Some(("ok", recv, [], _, _)) => ok_expect::check(cx, expr, recv),
                        Some(("err", recv, [], err_span, _)) => {
                            err_expect::check(cx, expr, recv, span, err_span, &self.msrv);
                        },
                        _ => unwrap_expect_used::check(
                            cx,
                            expr,
                            recv,
                            false,
                            self.allow_expect_in_consts,
                            self.allow_expect_in_tests,
                            unwrap_expect_used::Variant::Expect,
                        ),
                    }
                    unnecessary_literal_unwrap::check(cx, expr, recv, name, args);
                },
                ("expect_err", [_]) => {
                    unnecessary_literal_unwrap::check(cx, expr, recv, name, args);
                    unwrap_expect_used::check(
                        cx,
                        expr,
                        recv,
                        true,
                        self.allow_expect_in_consts,
                        self.allow_expect_in_tests,
                        unwrap_expect_used::Variant::Expect,
                    );
                },
                ("extend", [arg]) => {
                    string_extend_chars::check(cx, expr, recv, arg);
                    extend_with_drain::check(cx, expr, recv, arg);
                },
                ("filter", [arg]) => {
                    if let Some(("cloned", recv2, [], _span2, _)) = method_call(recv) {
                        // if `arg` has side-effect, the semantic will change
                        iter_overeager_cloned::check(
                            cx,
                            expr,
                            recv,
                            recv2,
                            iter_overeager_cloned::Op::FixClosure(name, arg),
                            false,
                        );
                    }
                    if self.msrv.meets(msrvs::ITER_FLATTEN) {
                        // use the sourcemap to get the span of the closure
                        iter_filter::check(cx, expr, arg, span);
                    }
                },
                ("find", [arg]) => {
                    if let Some(("cloned", recv2, [], _span2, _)) = method_call(recv) {
                        // if `arg` has side-effect, the semantic will change
                        iter_overeager_cloned::check(
                            cx,
                            expr,
                            recv,
                            recv2,
                            iter_overeager_cloned::Op::FixClosure(name, arg),
                            false,
                        );
                    }
                },
                ("filter_map", [arg]) => {
                    unused_enumerate_index::check(cx, expr, recv, arg);
                    unnecessary_filter_map::check(cx, expr, arg, name);
                    filter_map_bool_then::check(cx, expr, arg, call_span);
                    filter_map_identity::check(cx, expr, arg, span);
                },
                ("find_map", [arg]) => {
                    unused_enumerate_index::check(cx, expr, recv, arg);
                    unnecessary_filter_map::check(cx, expr, arg, name);
                },
                ("flat_map", [arg]) => {
                    unused_enumerate_index::check(cx, expr, recv, arg);
                    flat_map_identity::check(cx, expr, arg, span);
                    flat_map_option::check(cx, expr, arg, span);
                },
                ("flatten", []) => match method_call(recv) {
                    Some(("map", recv, [map_arg], map_span, _)) => {
                        map_flatten::check(cx, expr, recv, map_arg, map_span);
                    },
                    Some(("cloned", recv2, [], _, _)) => iter_overeager_cloned::check(
                        cx,
                        expr,
                        recv,
                        recv2,
                        iter_overeager_cloned::Op::LaterCloned,
                        true,
                    ),
                    _ => {},
                },
                ("fold", [init, acc]) => {
                    manual_try_fold::check(cx, expr, init, acc, call_span, &self.msrv);
                    unnecessary_fold::check(cx, expr, init, acc, span);
                },
                ("for_each", [arg]) => {
                    unused_enumerate_index::check(cx, expr, recv, arg);
                    match method_call(recv) {
                        Some(("inspect", _, [_], span2, _)) => inspect_for_each::check(cx, expr, span2),
                        Some(("cloned", recv2, [], _, _)) => iter_overeager_cloned::check(
                            cx,
                            expr,
                            recv,
                            recv2,
                            iter_overeager_cloned::Op::NeedlessMove(arg),
                            false,
                        ),
                        _ => {},
                    }
                },
                ("get", [arg]) => {
                    get_first::check(cx, expr, recv, arg);
                    get_last_with_len::check(cx, expr, recv, arg);
                },
                ("get_or_insert_with", [arg]) => {
                    unnecessary_lazy_eval::check(cx, expr, recv, arg, "get_or_insert");
                },
                ("hash", [arg]) => {
                    unit_hash::check(cx, expr, recv, arg);
                },
                ("is_empty", []) => {
                    match method_call(recv) {
                        Some((prev_method @ ("as_bytes" | "bytes"), prev_recv, [], _, _)) => {
                            needless_as_bytes::check(cx, prev_method, "is_empty", prev_recv, expr.span);
                        },
                        Some(("as_str", recv, [], as_str_span, _)) => {
                            redundant_as_str::check(cx, expr, recv, as_str_span, span);
                        },
                        _ => {},
                    }
                    is_empty::check(cx, expr, recv);
                },
                ("is_file", []) => filetype_is_file::check(cx, expr, recv),
                ("is_digit", [radix]) => is_digit_ascii_radix::check(cx, expr, recv, radix, &self.msrv),
                ("is_none", []) => check_is_some_is_none(cx, expr, recv, call_span, false),
                ("is_some", []) => check_is_some_is_none(cx, expr, recv, call_span, true),
                ("iter" | "iter_mut" | "into_iter", []) => {
                    iter_on_single_or_empty_collections::check(cx, expr, name, recv);
                },
                ("join", [join_arg]) => {
                    if let Some(("collect", _, _, span, _)) = method_call(recv) {
                        unnecessary_join::check(cx, expr, recv, join_arg, span);
                    } else {
                        join_absolute_paths::check(cx, recv, join_arg, expr.span);
                    }
                },
                ("last", []) => {
                    if let Some(("cloned", recv2, [], _span2, _)) = method_call(recv) {
                        iter_overeager_cloned::check(
                            cx,
                            expr,
                            recv,
                            recv2,
                            iter_overeager_cloned::Op::LaterCloned,
                            false,
                        );
                    }
                    double_ended_iterator_last::check(cx, expr, recv, call_span);
                },
                ("len", []) => {
                    if let Some((prev_method @ ("as_bytes" | "bytes"), prev_recv, [], _, _)) = method_call(recv) {
                        needless_as_bytes::check(cx, prev_method, "len", prev_recv, expr.span);
                    }
                },
                ("lock", []) => {
                    mut_mutex_lock::check(cx, expr, recv, span);
                },
                (name @ ("map" | "map_err"), [m_arg]) => {
                    if name == "map" {
                        unused_enumerate_index::check(cx, expr, recv, m_arg);
                        map_clone::check(cx, expr, recv, m_arg, &self.msrv);
                        map_with_unused_argument_over_ranges::check(cx, expr, recv, m_arg, &self.msrv, span);
                        match method_call(recv) {
                            Some((map_name @ ("iter" | "into_iter"), recv2, _, _, _)) => {
                                iter_kv_map::check(cx, map_name, expr, recv2, m_arg, &self.msrv);
                            },
                            Some(("cloned", recv2, [], _, _)) => iter_overeager_cloned::check(
                                cx,
                                expr,
                                recv,
                                recv2,
                                iter_overeager_cloned::Op::NeedlessMove(m_arg),
                                false,
                            ),
                            _ => {},
                        }
                    } else {
                        map_err_ignore::check(cx, expr, m_arg);
                    }
                    if let Some((name, recv2, args, span2, _)) = method_call(recv) {
                        match (name, args) {
                            ("as_mut", []) => option_as_ref_deref::check(cx, expr, recv2, m_arg, true, &self.msrv),
                            ("as_ref", []) => option_as_ref_deref::check(cx, expr, recv2, m_arg, false, &self.msrv),
                            ("filter", [f_arg]) => {
                                filter_map::check(cx, expr, recv2, f_arg, span2, recv, m_arg, span, false);
                            },
                            ("find", [f_arg]) => {
                                filter_map::check(cx, expr, recv2, f_arg, span2, recv, m_arg, span, true);
                            },
                            _ => {},
                        }
                    }
                    map_identity::check(cx, expr, recv, m_arg, name, span);
                    manual_inspect::check(cx, expr, m_arg, name, span, &self.msrv);
                    crate::useless_conversion::check_function_application(cx, expr, recv, m_arg);
                },
                ("map_break" | "map_continue", [m_arg]) => {
                    crate::useless_conversion::check_function_application(cx, expr, recv, m_arg);
                },
                ("map_or", [def, map]) => {
                    option_map_or_none::check(cx, expr, recv, def, map);
                    manual_ok_or::check(cx, expr, recv, def, map);
                    unnecessary_map_or::check(cx, expr, recv, def, map, span, &self.msrv);
                },
                ("map_or_else", [def, map]) => {
                    result_map_or_else_none::check(cx, expr, recv, def, map);
                    unnecessary_result_map_or_else::check(cx, expr, recv, def, map);
                },
                ("next", []) => {
                    if let Some((name2, recv2, args2, _, _)) = method_call(recv) {
                        match (name2, args2) {
                            ("cloned", []) => iter_overeager_cloned::check(
                                cx,
                                expr,
                                recv,
                                recv2,
                                iter_overeager_cloned::Op::LaterCloned,
                                false,
                            ),
                            ("filter", [arg]) => filter_next::check(cx, expr, recv2, arg),
                            ("filter_map", [arg]) => filter_map_next::check(cx, expr, recv2, arg, &self.msrv),
                            ("iter", []) => iter_next_slice::check(cx, expr, recv2),
                            ("skip", [arg]) => iter_skip_next::check(cx, expr, recv2, arg),
                            ("skip_while", [_]) => skip_while_next::check(cx, expr),
                            ("rev", []) => manual_next_back::check(cx, expr, recv, recv2),
                            _ => {},
                        }
                    }
                },
                ("nth", [n_arg]) => match method_call(recv) {
                    Some(("bytes", recv2, [], _, _)) => bytes_nth::check(cx, expr, recv2, n_arg),
                    Some(("cloned", recv2, [], _, _)) => iter_overeager_cloned::check(
                        cx,
                        expr,
                        recv,
                        recv2,
                        iter_overeager_cloned::Op::LaterCloned,
                        false,
                    ),
                    Some((iter_method @ ("iter" | "iter_mut"), iter_recv, [], iter_span, _)) => {
                        if !iter_nth::check(cx, expr, iter_recv, iter_method, iter_span, span) {
                            iter_nth_zero::check(cx, expr, recv, n_arg);
                        }
                    },
                    _ => iter_nth_zero::check(cx, expr, recv, n_arg),
                },
                ("ok_or_else", [arg]) => {
                    unnecessary_lazy_eval::check(cx, expr, recv, arg, "ok_or");
                },
                ("open", [_]) => {
                    open_options::check(cx, expr, recv);
                },
                ("or_else", [arg]) => {
                    if !bind_instead_of_map::check_or_else_err(cx, expr, recv, arg) {
                        unnecessary_lazy_eval::check(cx, expr, recv, arg, "or");
                    }
                },
                ("push", [arg]) => {
                    path_buf_push_overwrite::check(cx, expr, arg);
                },
                ("read_to_end", [_]) => {
                    verbose_file_reads::check(cx, expr, recv, verbose_file_reads::READ_TO_END_MSG);
                },
                ("read_to_string", [_]) => {
                    verbose_file_reads::check(cx, expr, recv, verbose_file_reads::READ_TO_STRING_MSG);
                },
                ("read_line", [arg]) => {
                    read_line_without_trim::check(cx, expr, recv, arg);
                },
                ("repeat", [arg]) => {
                    repeat_once::check(cx, expr, recv, arg);
                },
                (name @ ("replace" | "replacen"), [arg1, arg2] | [arg1, arg2, _]) => {
                    no_effect_replace::check(cx, expr, arg1, arg2);

                    // Check for repeated `str::replace` calls to perform `collapsible_str_replace` lint
                    if self.msrv.meets(msrvs::PATTERN_TRAIT_CHAR_ARRAY)
                        && name == "replace"
                        && let Some(("replace", ..)) = method_call(recv)
                    {
                        collapsible_str_replace::check(cx, expr, arg1, arg2);
                    }
                },
                ("resize", [count_arg, default_arg]) => {
                    vec_resize_to_zero::check(cx, expr, count_arg, default_arg, span);
                },
                ("seek", [arg]) => {
                    if self.msrv.meets(msrvs::SEEK_FROM_CURRENT) {
                        seek_from_current::check(cx, expr, recv, arg);
                    }
                    if self.msrv.meets(msrvs::SEEK_REWIND) {
                        seek_to_start_instead_of_rewind::check(cx, expr, recv, arg, span);
                    }
                },
                ("skip", [arg]) => {
                    iter_skip_zero::check(cx, expr, arg);
                    iter_out_of_bounds::check_skip(cx, expr, recv, arg);

                    if let Some(("cloned", recv2, [], _span2, _)) = method_call(recv) {
                        iter_overeager_cloned::check(
                            cx,
                            expr,
                            recv,
                            recv2,
                            iter_overeager_cloned::Op::LaterCloned,
                            false,
                        );
                    }
                },
                ("sort", []) => {
                    stable_sort_primitive::check(cx, expr, recv);
                },
                ("sort_by", [arg]) => {
                    unnecessary_sort_by::check(cx, expr, recv, arg, false);
                },
                ("sort_unstable_by", [arg]) => {
                    unnecessary_sort_by::check(cx, expr, recv, arg, true);
                },
                ("split", [arg]) => {
                    str_split::check(cx, expr, recv, arg);
                },
                ("splitn" | "rsplitn", [count_arg, pat_arg]) => {
                    if let Some(Constant::Int(count)) = ConstEvalCtxt::new(cx).eval(count_arg) {
                        suspicious_splitn::check(cx, name, expr, recv, count);
                        str_splitn::check(cx, name, expr, recv, pat_arg, count, &self.msrv);
                    }
                },
                ("splitn_mut" | "rsplitn_mut", [count_arg, _]) => {
                    if let Some(Constant::Int(count)) = ConstEvalCtxt::new(cx).eval(count_arg) {
                        suspicious_splitn::check(cx, name, expr, recv, count);
                    }
                },
                ("step_by", [arg]) => iterator_step_by_zero::check(cx, expr, arg),
                ("take", [arg]) => {
                    iter_out_of_bounds::check_take(cx, expr, recv, arg);
                    manual_repeat_n::check(cx, expr, recv, arg, &self.msrv);
                    if let Some(("cloned", recv2, [], _span2, _)) = method_call(recv) {
                        iter_overeager_cloned::check(
                            cx,
                            expr,
                            recv,
                            recv2,
                            iter_overeager_cloned::Op::LaterCloned,
                            false,
                        );
                    }
                },
                ("take", []) => needless_option_take::check(cx, expr, recv),
                ("then", [arg]) => {
                    if !self.msrv.meets(msrvs::BOOL_THEN_SOME) {
                        return;
                    }
                    unnecessary_lazy_eval::check(cx, expr, recv, arg, "then_some");
                },
                ("try_into", []) if is_trait_method(cx, expr, sym::TryInto) => {
                    unnecessary_fallible_conversions::check_method(cx, expr);
                },
                ("to_owned", []) => {
                    if !suspicious_to_owned::check(cx, expr, recv) {
                        implicit_clone::check(cx, name, expr, recv);
                    }
                },
                ("to_os_string" | "to_path_buf" | "to_vec", []) => {
                    implicit_clone::check(cx, name, expr, recv);
                },
                ("type_id", []) => {
                    type_id_on_box::check(cx, recv, expr.span);
                },
                ("unwrap", []) => {
                    match method_call(recv) {
                        Some(("get", recv, [get_arg], _, _)) => {
                            get_unwrap::check(cx, expr, recv, get_arg, false);
                        },
                        Some(("get_mut", recv, [get_arg], _, _)) => {
                            get_unwrap::check(cx, expr, recv, get_arg, true);
                        },
                        Some(("or", recv, [or_arg], or_span, _)) => {
                            or_then_unwrap::check(cx, expr, recv, or_arg, or_span);
                        },
                        _ => {},
                    }
                    unnecessary_literal_unwrap::check(cx, expr, recv, name, args);
                    unwrap_expect_used::check(
                        cx,
                        expr,
                        recv,
                        false,
                        self.allow_unwrap_in_consts,
                        self.allow_unwrap_in_tests,
                        unwrap_expect_used::Variant::Unwrap,
                    );
                },
                ("unwrap_err", []) => {
                    unnecessary_literal_unwrap::check(cx, expr, recv, name, args);
                    unwrap_expect_used::check(
                        cx,
                        expr,
                        recv,
                        true,
                        self.allow_unwrap_in_consts,
                        self.allow_unwrap_in_tests,
                        unwrap_expect_used::Variant::Unwrap,
                    );
                },
                ("unwrap_or", [u_arg]) => {
                    match method_call(recv) {
                        Some((arith @ ("checked_add" | "checked_sub" | "checked_mul"), lhs, [rhs], _, _)) => {
                            manual_saturating_arithmetic::check(cx, expr, lhs, rhs, u_arg, &arith["checked_".len()..]);
                        },
                        Some(("map", m_recv, [m_arg], span, _)) => {
                            option_map_unwrap_or::check(cx, expr, m_recv, m_arg, recv, u_arg, span, &self.msrv);
                        },
                        Some((then_method @ ("then" | "then_some"), t_recv, [t_arg], _, _)) => {
                            obfuscated_if_else::check(cx, expr, t_recv, t_arg, u_arg, then_method);
                        },
                        _ => {},
                    }
                    unnecessary_literal_unwrap::check(cx, expr, recv, name, args);
                },
                ("unwrap_or_default", []) => {
                    if let Some(("map", m_recv, [arg], span, _)) = method_call(recv) {
                        manual_is_variant_and::check(cx, expr, m_recv, arg, span, &self.msrv);
                    }
                    unnecessary_literal_unwrap::check(cx, expr, recv, name, args);
                },
                ("unwrap_unchecked" | "unwrap_err_unchecked", []) => {
                    unnecessary_literal_unwrap::check(cx, expr, recv, name, args);
                },
                ("unwrap_or_else", [u_arg]) => {
                    match method_call(recv) {
                        Some(("map", recv, [map_arg], _, _))
                            if map_unwrap_or::check(cx, expr, recv, map_arg, u_arg, &self.msrv) => {},
                        _ => {
                            unnecessary_lazy_eval::check(cx, expr, recv, u_arg, "unwrap_or");
                        },
                    }
                    unnecessary_literal_unwrap::check(cx, expr, recv, name, args);
                },
                ("wake", []) => {
                    waker_clone_wake::check(cx, expr, recv);
                },
                ("write", []) => {
                    readonly_write_lock::check(cx, expr, recv);
                },
                ("zip", [arg]) => {
                    if let ExprKind::MethodCall(name, iter_recv, [], _) = recv.kind
                        && name.ident.name == sym::iter
                    {
                        range_zip_with_len::check(cx, expr, iter_recv, arg);
                    }
                },
                _ => {},
            }
        }
    }
}

fn check_is_some_is_none(cx: &LateContext<'_>, expr: &Expr<'_>, recv: &Expr<'_>, call_span: Span, is_some: bool) {
    match method_call(recv) {
        Some((name @ ("find" | "position" | "rposition"), f_recv, [arg], span, _)) => {
            search_is_some::check(cx, expr, name, is_some, f_recv, arg, recv, span);
        },
        Some(("get", f_recv, [arg], _, _)) => {
            unnecessary_get_then_check::check(cx, call_span, recv, f_recv, arg, is_some);
        },
        Some(("first", f_recv, [], _, _)) => {
            unnecessary_first_then_check::check(cx, call_span, recv, f_recv, is_some);
        },
        _ => {},
    }
}

/// Used for `lint_binary_expr_with_method_call`.
#[derive(Copy, Clone)]
struct BinaryExprInfo<'a> {
    expr: &'a Expr<'a>,
    chain: &'a Expr<'a>,
    other: &'a Expr<'a>,
    eq: bool,
}

/// Checks for the `CHARS_NEXT_CMP` and `CHARS_LAST_CMP` lints.
fn lint_binary_expr_with_method_call(cx: &LateContext<'_>, info: &mut BinaryExprInfo<'_>) {
    macro_rules! lint_with_both_lhs_and_rhs {
        ($func:expr, $cx:expr, $info:ident) => {
            if !$func($cx, $info) {
                ::std::mem::swap(&mut $info.chain, &mut $info.other);
                if $func($cx, $info) {
                    return;
                }
            }
        };
    }

    lint_with_both_lhs_and_rhs!(chars_next_cmp::check, cx, info);
    lint_with_both_lhs_and_rhs!(chars_last_cmp::check, cx, info);
    lint_with_both_lhs_and_rhs!(chars_next_cmp_with_unwrap::check, cx, info);
    lint_with_both_lhs_and_rhs!(chars_last_cmp_with_unwrap::check, cx, info);
}

const FN_HEADER: hir::FnHeader = hir::FnHeader {
    safety: hir::HeaderSafety::Normal(hir::Safety::Safe),
    constness: hir::Constness::NotConst,
    asyncness: hir::IsAsync::NotAsync,
    abi: ExternAbi::Rust,
};

struct ShouldImplTraitCase {
    trait_name: &'static str,
    method_name: &'static str,
    param_count: usize,
    fn_header: hir::FnHeader,
    // implicit self kind expected (none, self, &self, ...)
    self_kind: SelfKind,
    // checks against the output type
    output_type: OutType,
    // certain methods with explicit lifetimes can't implement the equivalent trait method
    lint_explicit_lifetime: bool,
}
impl ShouldImplTraitCase {
    const fn new(
        trait_name: &'static str,
        method_name: &'static str,
        param_count: usize,
        fn_header: hir::FnHeader,
        self_kind: SelfKind,
        output_type: OutType,
        lint_explicit_lifetime: bool,
    ) -> ShouldImplTraitCase {
        ShouldImplTraitCase {
            trait_name,
            method_name,
            param_count,
            fn_header,
            self_kind,
            output_type,
            lint_explicit_lifetime,
        }
    }

    fn lifetime_param_cond(&self, impl_item: &hir::ImplItem<'_>) -> bool {
        self.lint_explicit_lifetime
            || !impl_item.generics.params.iter().any(|p| {
                matches!(
                    p.kind,
                    hir::GenericParamKind::Lifetime {
                        kind: hir::LifetimeParamKind::Explicit
                    }
                )
            })
    }
}

#[rustfmt::skip]
const TRAIT_METHODS: [ShouldImplTraitCase; 30] = [
    ShouldImplTraitCase::new("std::ops::Add", "add",  2,  FN_HEADER,  SelfKind::Value,  OutType::Any, true),
    ShouldImplTraitCase::new("std::convert::AsMut", "as_mut",  1,  FN_HEADER,  SelfKind::RefMut,  OutType::Ref, true),
    ShouldImplTraitCase::new("std::convert::AsRef", "as_ref",  1,  FN_HEADER,  SelfKind::Ref,  OutType::Ref, true),
    ShouldImplTraitCase::new("std::ops::BitAnd", "bitand",  2,  FN_HEADER,  SelfKind::Value,  OutType::Any, true),
    ShouldImplTraitCase::new("std::ops::BitOr", "bitor",  2,  FN_HEADER,  SelfKind::Value,  OutType::Any, true),
    ShouldImplTraitCase::new("std::ops::BitXor", "bitxor",  2,  FN_HEADER,  SelfKind::Value,  OutType::Any, true),
    ShouldImplTraitCase::new("std::borrow::Borrow", "borrow",  1,  FN_HEADER,  SelfKind::Ref,  OutType::Ref, true),
    ShouldImplTraitCase::new("std::borrow::BorrowMut", "borrow_mut",  1,  FN_HEADER,  SelfKind::RefMut,  OutType::Ref, true),
    ShouldImplTraitCase::new("std::clone::Clone", "clone",  1,  FN_HEADER,  SelfKind::Ref,  OutType::Any, true),
    ShouldImplTraitCase::new("std::cmp::Ord", "cmp",  2,  FN_HEADER,  SelfKind::Ref,  OutType::Any, true),
    ShouldImplTraitCase::new("std::default::Default", "default",  0,  FN_HEADER,  SelfKind::No,  OutType::Any, true),
    ShouldImplTraitCase::new("std::ops::Deref", "deref",  1,  FN_HEADER,  SelfKind::Ref,  OutType::Ref, true),
    ShouldImplTraitCase::new("std::ops::DerefMut", "deref_mut",  1,  FN_HEADER,  SelfKind::RefMut,  OutType::Ref, true),
    ShouldImplTraitCase::new("std::ops::Div", "div",  2,  FN_HEADER,  SelfKind::Value,  OutType::Any, true),
    ShouldImplTraitCase::new("std::ops::Drop", "drop",  1,  FN_HEADER,  SelfKind::RefMut,  OutType::Unit, true),
    ShouldImplTraitCase::new("std::cmp::PartialEq", "eq",  2,  FN_HEADER,  SelfKind::Ref,  OutType::Bool, true),
    ShouldImplTraitCase::new("std::iter::FromIterator", "from_iter",  1,  FN_HEADER,  SelfKind::No,  OutType::Any, true),
    ShouldImplTraitCase::new("std::str::FromStr", "from_str",  1,  FN_HEADER,  SelfKind::No,  OutType::Any, true),
    ShouldImplTraitCase::new("std::hash::Hash", "hash",  2,  FN_HEADER,  SelfKind::Ref,  OutType::Unit, true),
    ShouldImplTraitCase::new("std::ops::Index", "index",  2,  FN_HEADER,  SelfKind::Ref,  OutType::Ref, true),
    ShouldImplTraitCase::new("std::ops::IndexMut", "index_mut",  2,  FN_HEADER,  SelfKind::RefMut,  OutType::Ref, true),
    ShouldImplTraitCase::new("std::iter::IntoIterator", "into_iter",  1,  FN_HEADER,  SelfKind::Value,  OutType::Any, true),
    ShouldImplTraitCase::new("std::ops::Mul", "mul",  2,  FN_HEADER,  SelfKind::Value,  OutType::Any, true),
    ShouldImplTraitCase::new("std::ops::Neg", "neg",  1,  FN_HEADER,  SelfKind::Value,  OutType::Any, true),
    ShouldImplTraitCase::new("std::iter::Iterator", "next",  1,  FN_HEADER,  SelfKind::RefMut,  OutType::Any, false),
    ShouldImplTraitCase::new("std::ops::Not", "not",  1,  FN_HEADER,  SelfKind::Value,  OutType::Any, true),
    ShouldImplTraitCase::new("std::ops::Rem", "rem",  2,  FN_HEADER,  SelfKind::Value,  OutType::Any, true),
    ShouldImplTraitCase::new("std::ops::Shl", "shl",  2,  FN_HEADER,  SelfKind::Value,  OutType::Any, true),
    ShouldImplTraitCase::new("std::ops::Shr", "shr",  2,  FN_HEADER,  SelfKind::Value,  OutType::Any, true),
    ShouldImplTraitCase::new("std::ops::Sub", "sub",  2,  FN_HEADER,  SelfKind::Value,  OutType::Any, true),
];

#[derive(Clone, Copy, PartialEq, Eq, Debug)]
enum SelfKind {
    Value,
    Ref,
    RefMut,
    No, // When we want the first argument type to be different than `Self`
}

impl SelfKind {
    fn matches<'a>(self, cx: &LateContext<'a>, parent_ty: Ty<'a>, ty: Ty<'a>) -> bool {
        fn matches_value<'a>(cx: &LateContext<'a>, parent_ty: Ty<'a>, ty: Ty<'a>) -> bool {
            if ty == parent_ty {
                true
            } else if let Some(boxed_ty) = ty.boxed_ty() {
                boxed_ty == parent_ty
            } else if is_type_diagnostic_item(cx, ty, sym::Rc) || is_type_diagnostic_item(cx, ty, sym::Arc) {
                if let ty::Adt(_, args) = ty.kind() {
                    args.types().next() == Some(parent_ty)
                } else {
                    false
                }
            } else {
                false
            }
        }

        fn matches_ref<'a>(cx: &LateContext<'a>, mutability: hir::Mutability, parent_ty: Ty<'a>, ty: Ty<'a>) -> bool {
            if let ty::Ref(_, t, m) = *ty.kind() {
                return m == mutability && t == parent_ty;
            }

            let trait_sym = match mutability {
                hir::Mutability::Not => sym::AsRef,
                hir::Mutability::Mut => sym::AsMut,
            };

            let Some(trait_def_id) = cx.tcx.get_diagnostic_item(trait_sym) else {
                return false;
            };
            implements_trait(cx, ty, trait_def_id, &[parent_ty.into()])
        }

        fn matches_none<'a>(cx: &LateContext<'a>, parent_ty: Ty<'a>, ty: Ty<'a>) -> bool {
            !matches_value(cx, parent_ty, ty)
                && !matches_ref(cx, hir::Mutability::Not, parent_ty, ty)
                && !matches_ref(cx, hir::Mutability::Mut, parent_ty, ty)
        }

        match self {
            Self::Value => matches_value(cx, parent_ty, ty),
            Self::Ref => matches_ref(cx, hir::Mutability::Not, parent_ty, ty) || ty == parent_ty && is_copy(cx, ty),
            Self::RefMut => matches_ref(cx, hir::Mutability::Mut, parent_ty, ty),
            Self::No => matches_none(cx, parent_ty, ty),
        }
    }

    #[must_use]
    fn description(self) -> &'static str {
        match self {
            Self::Value => "`self` by value",
            Self::Ref => "`self` by reference",
            Self::RefMut => "`self` by mutable reference",
            Self::No => "no `self`",
        }
    }
}

#[derive(Clone, Copy)]
enum OutType {
    Unit,
    Bool,
    Any,
    Ref,
}

impl OutType {
    fn matches(self, ty: &hir::FnRetTy<'_>) -> bool {
        let is_unit = |ty: &hir::Ty<'_>| matches!(ty.kind, hir::TyKind::Tup(&[]));
        match (self, ty) {
            (Self::Unit, &hir::FnRetTy::DefaultReturn(_)) => true,
            (Self::Unit, &hir::FnRetTy::Return(ty)) if is_unit(ty) => true,
            (Self::Bool, &hir::FnRetTy::Return(ty)) if is_bool(ty) => true,
            (Self::Any, &hir::FnRetTy::Return(ty)) if !is_unit(ty) => true,
            (Self::Ref, &hir::FnRetTy::Return(ty)) => matches!(ty.kind, hir::TyKind::Ref(_, _)),
            _ => false,
        }
    }
}

fn fn_header_equals(expected: hir::FnHeader, actual: hir::FnHeader) -> bool {
    expected.constness == actual.constness && expected.safety == actual.safety && expected.asyncness == actual.asyncness
}<|MERGE_RESOLUTION|>--- conflicted
+++ resolved
@@ -4409,8 +4409,6 @@
     "using `Option::and_then` or `Result::and_then` to chain a computation that returns an `Option` or a `Result`"
 }
 
-<<<<<<< HEAD
-=======
 declare_clippy_lint! {
     /// ### What it does
     /// Checks for calls to `Read::bytes` on types which don't implement `BufRead`.
@@ -4464,7 +4462,6 @@
 }
 
 #[expect(clippy::struct_excessive_bools)]
->>>>>>> d8ecde0e
 pub struct Methods {
     avoid_breaking_exported_api: bool,
     msrv: Msrv,
@@ -4638,11 +4635,8 @@
     MANUAL_REPEAT_N,
     SLICED_STRING_AS_BYTES,
     RETURN_AND_THEN,
-<<<<<<< HEAD
-=======
     UNBUFFERED_BYTES,
     MANUAL_CONTAINS,
->>>>>>> d8ecde0e
 ]);
 
 /// Extracts a method call name, args, and `Span` of the method name.
