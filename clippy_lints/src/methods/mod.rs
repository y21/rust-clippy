mod bind_instead_of_map;
mod bytecount;
mod bytes_count_to_len;
mod bytes_nth;
mod case_sensitive_file_extension_comparisons;
mod chars_cmp;
mod chars_cmp_with_unwrap;
mod chars_last_cmp;
mod chars_last_cmp_with_unwrap;
mod chars_next_cmp;
mod chars_next_cmp_with_unwrap;
mod clear_with_drain;
mod clone_on_copy;
mod clone_on_ref_ptr;
mod cloned_instead_of_copied;
mod collapsible_str_replace;
mod drain_collect;
mod err_expect;
mod expect_fun_call;
mod expect_used;
mod extend_with_drain;
mod filetype_is_file;
mod filter_map;
mod filter_map_bool_then;
mod filter_map_identity;
mod filter_map_next;
mod filter_next;
mod flat_map_identity;
mod flat_map_option;
mod format_collect;
mod from_iter_instead_of_collect;
mod get_first;
mod get_last_with_len;
mod get_unwrap;
mod implicit_clone;
mod inefficient_to_string;
mod inspect_for_each;
mod into_iter_on_ref;
mod is_digit_ascii_radix;
mod iter_cloned_collect;
mod iter_count;
mod iter_kv_map;
mod iter_next_slice;
mod iter_nth;
mod iter_nth_zero;
mod iter_on_single_or_empty_collections;
mod iter_overeager_cloned;
mod iter_skip_next;
mod iter_skip_zero;
mod iter_with_drain;
mod iterator_step_by_zero;
mod manual_next_back;
mod manual_ok_or;
mod manual_saturating_arithmetic;
mod manual_str_repeat;
mod manual_try_fold;
mod map_clone;
mod map_collect_result_unit;
mod map_err_ignore;
mod map_flatten;
mod map_identity;
mod map_unwrap_or;
mod mut_mutex_lock;
mod needless_collect;
mod needless_option_as_deref;
mod needless_option_take;
mod no_effect_replace;
mod obfuscated_if_else;
mod ok_expect;
mod open_options;
mod option_as_ref_deref;
mod option_map_or_none;
mod option_map_unwrap_or;
mod or_fun_call;
mod or_then_unwrap;
mod path_buf_push_overwrite;
mod range_zip_with_len;
mod read_line_without_trim;
<<<<<<< HEAD
=======
mod readonly_write_lock;
>>>>>>> d3c5b488
mod repeat_once;
mod search_is_some;
mod seek_from_current;
mod seek_to_start_instead_of_rewind;
mod single_char_add_str;
mod single_char_insert_string;
mod single_char_pattern;
mod single_char_push_string;
mod skip_while_next;
mod stable_sort_primitive;
mod str_splitn;
mod string_extend_chars;
mod string_lit_chars_any;
mod suspicious_command_arg_space;
mod suspicious_map;
mod suspicious_splitn;
mod suspicious_to_owned;
mod type_id_on_box;
mod uninit_assumed_init;
mod unit_hash;
mod unnecessary_filter_map;
mod unnecessary_fold;
mod unnecessary_iter_cloned;
mod unnecessary_join;
mod unnecessary_lazy_eval;
mod unnecessary_literal_unwrap;
mod unnecessary_sort_by;
mod unnecessary_to_owned;
mod unwrap_used;
mod useless_asref;
mod utils;
mod vec_resize_to_zero;
mod verbose_file_reads;
mod wrong_self_convention;
mod zst_offset;

use bind_instead_of_map::BindInsteadOfMap;
use clippy_utils::consts::{constant, Constant};
use clippy_utils::diagnostics::{span_lint, span_lint_and_help};
use clippy_utils::msrvs::{self, Msrv};
use clippy_utils::ty::{contains_ty_adt_constructor_opaque, implements_trait, is_copy, is_type_diagnostic_item};
use clippy_utils::{contains_return, is_bool, is_trait_method, iter_input_pats, peel_blocks, return_ty};
use if_chain::if_chain;
use rustc_hir as hir;
use rustc_hir::{Expr, ExprKind, Node, Stmt, StmtKind, TraitItem, TraitItemKind};
use rustc_hir_analysis::hir_ty_to_ty;
use rustc_lint::{LateContext, LateLintPass, LintContext};
use rustc_middle::lint::in_external_macro;
use rustc_middle::ty::{self, TraitRef, Ty};
use rustc_session::{declare_tool_lint, impl_lint_pass};
use rustc_span::{sym, Span};

declare_clippy_lint! {
    /// ### What it does
    /// Checks for usage of `cloned()` on an `Iterator` or `Option` where
    /// `copied()` could be used instead.
    ///
    /// ### Why is this bad?
    /// `copied()` is better because it guarantees that the type being cloned
    /// implements `Copy`.
    ///
    /// ### Example
    /// ```rust
    /// [1, 2, 3].iter().cloned();
    /// ```
    /// Use instead:
    /// ```rust
    /// [1, 2, 3].iter().copied();
    /// ```
    #[clippy::version = "1.53.0"]
    pub CLONED_INSTEAD_OF_COPIED,
    pedantic,
    "used `cloned` where `copied` could be used instead"
}

declare_clippy_lint! {
    /// ### What it does
    /// Checks for consecutive calls to `str::replace` (2 or more)
    /// that can be collapsed into a single call.
    ///
    /// ### Why is this bad?
    /// Consecutive `str::replace` calls scan the string multiple times
    /// with repetitive code.
    ///
    /// ### Example
    /// ```rust
    /// let hello = "hesuo worpd"
    ///     .replace('s', "l")
    ///     .replace("u", "l")
    ///     .replace('p', "l");
    /// ```
    /// Use instead:
    /// ```rust
    /// let hello = "hesuo worpd".replace(['s', 'u', 'p'], "l");
    /// ```
    #[clippy::version = "1.65.0"]
    pub COLLAPSIBLE_STR_REPLACE,
    perf,
    "collapse consecutive calls to str::replace (2 or more) into a single call"
}

declare_clippy_lint! {
    /// ### What it does
    /// Checks for usage of `_.cloned().<func>()` where call to `.cloned()` can be postponed.
    ///
    /// ### Why is this bad?
    /// It's often inefficient to clone all elements of an iterator, when eventually, only some
    /// of them will be consumed.
    ///
    /// ### Known Problems
    /// This `lint` removes the side of effect of cloning items in the iterator.
    /// A code that relies on that side-effect could fail.
    ///
    /// ### Examples
    /// ```rust
    /// # let vec = vec!["string".to_string()];
    /// vec.iter().cloned().take(10);
    /// vec.iter().cloned().last();
    /// ```
    ///
    /// Use instead:
    /// ```rust
    /// # let vec = vec!["string".to_string()];
    /// vec.iter().take(10).cloned();
    /// vec.iter().last().cloned();
    /// ```
    #[clippy::version = "1.60.0"]
    pub ITER_OVEREAGER_CLONED,
    perf,
    "using `cloned()` early with `Iterator::iter()` can lead to some performance inefficiencies"
}

declare_clippy_lint! {
    /// ### What it does
    /// Checks for usage of `Iterator::flat_map()` where `filter_map()` could be
    /// used instead.
    ///
    /// ### Why is this bad?
    /// When applicable, `filter_map()` is more clear since it shows that
    /// `Option` is used to produce 0 or 1 items.
    ///
    /// ### Example
    /// ```rust
    /// let nums: Vec<i32> = ["1", "2", "whee!"].iter().flat_map(|x| x.parse().ok()).collect();
    /// ```
    /// Use instead:
    /// ```rust
    /// let nums: Vec<i32> = ["1", "2", "whee!"].iter().filter_map(|x| x.parse().ok()).collect();
    /// ```
    #[clippy::version = "1.53.0"]
    pub FLAT_MAP_OPTION,
    pedantic,
    "used `flat_map` where `filter_map` could be used instead"
}

declare_clippy_lint! {
    /// ### What it does
    /// Checks for `.unwrap()` or `.unwrap_err()` calls on `Result`s and `.unwrap()` call on `Option`s.
    ///
    /// ### Why is this bad?
    /// It is better to handle the `None` or `Err` case,
    /// or at least call `.expect(_)` with a more helpful message. Still, for a lot of
    /// quick-and-dirty code, `unwrap` is a good choice, which is why this lint is
    /// `Allow` by default.
    ///
    /// `result.unwrap()` will let the thread panic on `Err` values.
    /// Normally, you want to implement more sophisticated error handling,
    /// and propagate errors upwards with `?` operator.
    ///
    /// Even if you want to panic on errors, not all `Error`s implement good
    /// messages on display. Therefore, it may be beneficial to look at the places
    /// where they may get displayed. Activate this lint to do just that.
    ///
    /// ### Examples
    /// ```rust
    /// # let option = Some(1);
    /// # let result: Result<usize, ()> = Ok(1);
    /// option.unwrap();
    /// result.unwrap();
    /// ```
    ///
    /// Use instead:
    /// ```rust
    /// # let option = Some(1);
    /// # let result: Result<usize, ()> = Ok(1);
    /// option.expect("more helpful message");
    /// result.expect("more helpful message");
    /// ```
    ///
    /// If [expect_used](#expect_used) is enabled, instead:
    /// ```rust,ignore
    /// # let option = Some(1);
    /// # let result: Result<usize, ()> = Ok(1);
    /// option?;
    ///
    /// // or
    ///
    /// result?;
    /// ```
    #[clippy::version = "1.45.0"]
    pub UNWRAP_USED,
    restriction,
    "using `.unwrap()` on `Result` or `Option`, which should at least get a better message using `expect()`"
}

declare_clippy_lint! {
    /// ### What it does
    /// Checks for `.unwrap()` related calls on `Result`s and `Option`s that are constructed.
    ///
    /// ### Why is this bad?
    /// It is better to write the value directly without the indirection.
    ///
    /// ### Examples
    /// ```rust
    /// let val1 = Some(1).unwrap();
    /// let val2 = Ok::<_, ()>(1).unwrap();
    /// let val3 = Err::<(), _>(1).unwrap_err();
    /// ```
    ///
    /// Use instead:
    /// ```rust
    /// let val1 = 1;
    /// let val2 = 1;
    /// let val3 = 1;
    /// ```
    #[clippy::version = "1.69.0"]
    pub UNNECESSARY_LITERAL_UNWRAP,
    complexity,
    "using `unwrap()` related calls on `Result` and `Option` constructors"
}

declare_clippy_lint! {
    /// ### What it does
    /// Checks for `.expect()` or `.expect_err()` calls on `Result`s and `.expect()` call on `Option`s.
    ///
    /// ### Why is this bad?
    /// Usually it is better to handle the `None` or `Err` case.
    /// Still, for a lot of quick-and-dirty code, `expect` is a good choice, which is why
    /// this lint is `Allow` by default.
    ///
    /// `result.expect()` will let the thread panic on `Err`
    /// values. Normally, you want to implement more sophisticated error handling,
    /// and propagate errors upwards with `?` operator.
    ///
    /// ### Examples
    /// ```rust,ignore
    /// # let option = Some(1);
    /// # let result: Result<usize, ()> = Ok(1);
    /// option.expect("one");
    /// result.expect("one");
    /// ```
    ///
    /// Use instead:
    /// ```rust,ignore
    /// # let option = Some(1);
    /// # let result: Result<usize, ()> = Ok(1);
    /// option?;
    ///
    /// // or
    ///
    /// result?;
    /// ```
    #[clippy::version = "1.45.0"]
    pub EXPECT_USED,
    restriction,
    "using `.expect()` on `Result` or `Option`, which might be better handled"
}

declare_clippy_lint! {
    /// ### What it does
    /// Checks for methods that should live in a trait
    /// implementation of a `std` trait (see [llogiq's blog
    /// post](http://llogiq.github.io/2015/07/30/traits.html) for further
    /// information) instead of an inherent implementation.
    ///
    /// ### Why is this bad?
    /// Implementing the traits improve ergonomics for users of
    /// the code, often with very little cost. Also people seeing a `mul(...)`
    /// method
    /// may expect `*` to work equally, so you should have good reason to disappoint
    /// them.
    ///
    /// ### Example
    /// ```rust
    /// struct X;
    /// impl X {
    ///     fn add(&self, other: &X) -> X {
    ///         // ..
    /// # X
    ///     }
    /// }
    /// ```
    #[clippy::version = "pre 1.29.0"]
    pub SHOULD_IMPLEMENT_TRAIT,
    style,
    "defining a method that should be implementing a std trait"
}

declare_clippy_lint! {
    /// ### What it does
    /// Checks for methods with certain name prefixes or suffixes, and which
    /// do not adhere to standard conventions regarding how `self` is taken.
    /// The actual rules are:
    ///
    /// |Prefix |Postfix     |`self` taken                   | `self` type  |
    /// |-------|------------|-------------------------------|--------------|
    /// |`as_`  | none       |`&self` or `&mut self`         | any          |
    /// |`from_`| none       | none                          | any          |
    /// |`into_`| none       |`self`                         | any          |
    /// |`is_`  | none       |`&mut self` or `&self` or none | any          |
    /// |`to_`  | `_mut`     |`&mut self`                    | any          |
    /// |`to_`  | not `_mut` |`self`                         | `Copy`       |
    /// |`to_`  | not `_mut` |`&self`                        | not `Copy`   |
    ///
    /// Note: Clippy doesn't trigger methods with `to_` prefix in:
    /// - Traits definition.
    /// Clippy can not tell if a type that implements a trait is `Copy` or not.
    /// - Traits implementation, when `&self` is taken.
    /// The method signature is controlled by the trait and often `&self` is required for all types that implement the trait
    /// (see e.g. the `std::string::ToString` trait).
    ///
    /// Clippy allows `Pin<&Self>` and `Pin<&mut Self>` if `&self` and `&mut self` is required.
    ///
    /// Please find more info here:
    /// https://rust-lang.github.io/api-guidelines/naming.html#ad-hoc-conversions-follow-as_-to_-into_-conventions-c-conv
    ///
    /// ### Why is this bad?
    /// Consistency breeds readability. If you follow the
    /// conventions, your users won't be surprised that they, e.g., need to supply a
    /// mutable reference to a `as_..` function.
    ///
    /// ### Example
    /// ```rust
    /// # struct X;
    /// impl X {
    ///     fn as_str(self) -> &'static str {
    ///         // ..
    /// # ""
    ///     }
    /// }
    /// ```
    #[clippy::version = "pre 1.29.0"]
    pub WRONG_SELF_CONVENTION,
    style,
    "defining a method named with an established prefix (like \"into_\") that takes `self` with the wrong convention"
}

declare_clippy_lint! {
    /// ### What it does
    /// Checks for usage of `ok().expect(..)`.
    ///
    /// ### Why is this bad?
    /// Because you usually call `expect()` on the `Result`
    /// directly to get a better error message.
    ///
    /// ### Known problems
    /// The error type needs to implement `Debug`
    ///
    /// ### Example
    /// ```rust
    /// # let x = Ok::<_, ()>(());
    /// x.ok().expect("why did I do this again?");
    /// ```
    ///
    /// Use instead:
    /// ```rust
    /// # let x = Ok::<_, ()>(());
    /// x.expect("why did I do this again?");
    /// ```
    #[clippy::version = "pre 1.29.0"]
    pub OK_EXPECT,
    style,
    "using `ok().expect()`, which gives worse error messages than calling `expect` directly on the Result"
}

declare_clippy_lint! {
    /// ### What it does
    /// Checks for `.err().expect()` calls on the `Result` type.
    ///
    /// ### Why is this bad?
    /// `.expect_err()` can be called directly to avoid the extra type conversion from `err()`.
    ///
    /// ### Example
    /// ```should_panic
    /// let x: Result<u32, &str> = Ok(10);
    /// x.err().expect("Testing err().expect()");
    /// ```
    /// Use instead:
    /// ```should_panic
    /// let x: Result<u32, &str> = Ok(10);
    /// x.expect_err("Testing expect_err");
    /// ```
    #[clippy::version = "1.62.0"]
    pub ERR_EXPECT,
    style,
    r#"using `.err().expect("")` when `.expect_err("")` can be used"#
}

declare_clippy_lint! {
    /// ### What it does
    /// Checks for usages of the following functions with an argument that constructs a default value
    /// (e.g., `Default::default` or `String::new`):
    /// - `unwrap_or`
    /// - `unwrap_or_else`
    /// - `or_insert`
    /// - `or_insert_with`
    ///
    /// ### Why is this bad?
    /// Readability. Using `unwrap_or_default` in place of `unwrap_or`/`unwrap_or_else`, or `or_default`
    /// in place of `or_insert`/`or_insert_with`, is simpler and more concise.
    ///
    /// ### Known problems
    /// In some cases, the argument of `unwrap_or`, etc. is needed for type inference. The lint uses a
    /// heuristic to try to identify such cases. However, the heuristic can produce false negatives.
    ///
    /// ### Examples
    /// ```rust
    /// # let x = Some(1);
    /// # let mut map = std::collections::HashMap::<u64, String>::new();
    /// x.unwrap_or(Default::default());
    /// map.entry(42).or_insert_with(String::new);
    /// ```
    ///
    /// Use instead:
    /// ```rust
    /// # let x = Some(1);
    /// # let mut map = std::collections::HashMap::<u64, String>::new();
    /// x.unwrap_or_default();
    /// map.entry(42).or_default();
    /// ```
    #[clippy::version = "1.56.0"]
    pub UNWRAP_OR_DEFAULT,
    style,
    "using `.unwrap_or`, etc. with an argument that constructs a default value"
}

declare_clippy_lint! {
    /// ### What it does
    /// Checks for usage of `option.map(_).unwrap_or(_)` or `option.map(_).unwrap_or_else(_)` or
    /// `result.map(_).unwrap_or_else(_)`.
    ///
    /// ### Why is this bad?
    /// Readability, these can be written more concisely (resp.) as
    /// `option.map_or(_, _)`, `option.map_or_else(_, _)` and `result.map_or_else(_, _)`.
    ///
    /// ### Known problems
    /// The order of the arguments is not in execution order
    ///
    /// ### Examples
    /// ```rust
    /// # let option = Some(1);
    /// # let result: Result<usize, ()> = Ok(1);
    /// # fn some_function(foo: ()) -> usize { 1 }
    /// option.map(|a| a + 1).unwrap_or(0);
    /// option.map(|a| a > 10).unwrap_or(false);
    /// result.map(|a| a + 1).unwrap_or_else(some_function);
    /// ```
    ///
    /// Use instead:
    /// ```rust
    /// # let option = Some(1);
    /// # let result: Result<usize, ()> = Ok(1);
    /// # fn some_function(foo: ()) -> usize { 1 }
    /// option.map_or(0, |a| a + 1);
    /// option.is_some_and(|a| a > 10);
    /// result.map_or_else(some_function, |a| a + 1);
    /// ```
    #[clippy::version = "1.45.0"]
    pub MAP_UNWRAP_OR,
    pedantic,
    "using `.map(f).unwrap_or(a)` or `.map(f).unwrap_or_else(func)`, which are more succinctly expressed as `map_or(a, f)` or `map_or_else(a, f)`"
}

declare_clippy_lint! {
    /// ### What it does
    /// Checks for usage of `_.map_or(None, _)`.
    ///
    /// ### Why is this bad?
    /// Readability, this can be written more concisely as
    /// `_.and_then(_)`.
    ///
    /// ### Known problems
    /// The order of the arguments is not in execution order.
    ///
    /// ### Example
    /// ```rust
    /// # let opt = Some(1);
    /// opt.map_or(None, |a| Some(a + 1));
    /// ```
    ///
    /// Use instead:
    /// ```rust
    /// # let opt = Some(1);
    /// opt.and_then(|a| Some(a + 1));
    /// ```
    #[clippy::version = "pre 1.29.0"]
    pub OPTION_MAP_OR_NONE,
    style,
    "using `Option.map_or(None, f)`, which is more succinctly expressed as `and_then(f)`"
}

declare_clippy_lint! {
    /// ### What it does
    /// Checks for usage of `_.map_or(None, Some)`.
    ///
    /// ### Why is this bad?
    /// Readability, this can be written more concisely as
    /// `_.ok()`.
    ///
    /// ### Example
    /// ```rust
    /// # let r: Result<u32, &str> = Ok(1);
    /// assert_eq!(Some(1), r.map_or(None, Some));
    /// ```
    ///
    /// Use instead:
    /// ```rust
    /// # let r: Result<u32, &str> = Ok(1);
    /// assert_eq!(Some(1), r.ok());
    /// ```
    #[clippy::version = "1.44.0"]
    pub RESULT_MAP_OR_INTO_OPTION,
    style,
    "using `Result.map_or(None, Some)`, which is more succinctly expressed as `ok()`"
}

declare_clippy_lint! {
    /// ### What it does
    /// Checks for usage of `_.and_then(|x| Some(y))`, `_.and_then(|x| Ok(y))` or
    /// `_.or_else(|x| Err(y))`.
    ///
    /// ### Why is this bad?
    /// Readability, this can be written more concisely as
    /// `_.map(|x| y)` or `_.map_err(|x| y)`.
    ///
    /// ### Example
    /// ```rust
    /// # fn opt() -> Option<&'static str> { Some("42") }
    /// # fn res() -> Result<&'static str, &'static str> { Ok("42") }
    /// let _ = opt().and_then(|s| Some(s.len()));
    /// let _ = res().and_then(|s| if s.len() == 42 { Ok(10) } else { Ok(20) });
    /// let _ = res().or_else(|s| if s.len() == 42 { Err(10) } else { Err(20) });
    /// ```
    ///
    /// The correct use would be:
    ///
    /// ```rust
    /// # fn opt() -> Option<&'static str> { Some("42") }
    /// # fn res() -> Result<&'static str, &'static str> { Ok("42") }
    /// let _ = opt().map(|s| s.len());
    /// let _ = res().map(|s| if s.len() == 42 { 10 } else { 20 });
    /// let _ = res().map_err(|s| if s.len() == 42 { 10 } else { 20 });
    /// ```
    #[clippy::version = "1.45.0"]
    pub BIND_INSTEAD_OF_MAP,
    complexity,
    "using `Option.and_then(|x| Some(y))`, which is more succinctly expressed as `map(|x| y)`"
}

declare_clippy_lint! {
    /// ### What it does
    /// Checks for usage of `_.filter(_).next()`.
    ///
    /// ### Why is this bad?
    /// Readability, this can be written more concisely as
    /// `_.find(_)`.
    ///
    /// ### Example
    /// ```rust
    /// # let vec = vec![1];
    /// vec.iter().filter(|x| **x == 0).next();
    /// ```
    ///
    /// Use instead:
    /// ```rust
    /// # let vec = vec![1];
    /// vec.iter().find(|x| **x == 0);
    /// ```
    #[clippy::version = "pre 1.29.0"]
    pub FILTER_NEXT,
    complexity,
    "using `filter(p).next()`, which is more succinctly expressed as `.find(p)`"
}

declare_clippy_lint! {
    /// ### What it does
    /// Checks for usage of `_.skip_while(condition).next()`.
    ///
    /// ### Why is this bad?
    /// Readability, this can be written more concisely as
    /// `_.find(!condition)`.
    ///
    /// ### Example
    /// ```rust
    /// # let vec = vec![1];
    /// vec.iter().skip_while(|x| **x == 0).next();
    /// ```
    ///
    /// Use instead:
    /// ```rust
    /// # let vec = vec![1];
    /// vec.iter().find(|x| **x != 0);
    /// ```
    #[clippy::version = "1.42.0"]
    pub SKIP_WHILE_NEXT,
    complexity,
    "using `skip_while(p).next()`, which is more succinctly expressed as `.find(!p)`"
}

declare_clippy_lint! {
    /// ### What it does
    /// Checks for usage of `_.map(_).flatten(_)` on `Iterator` and `Option`
    ///
    /// ### Why is this bad?
    /// Readability, this can be written more concisely as
    /// `_.flat_map(_)` for `Iterator` or `_.and_then(_)` for `Option`
    ///
    /// ### Example
    /// ```rust
    /// let vec = vec![vec![1]];
    /// let opt = Some(5);
    ///
    /// vec.iter().map(|x| x.iter()).flatten();
    /// opt.map(|x| Some(x * 2)).flatten();
    /// ```
    ///
    /// Use instead:
    /// ```rust
    /// # let vec = vec![vec![1]];
    /// # let opt = Some(5);
    /// vec.iter().flat_map(|x| x.iter());
    /// opt.and_then(|x| Some(x * 2));
    /// ```
    #[clippy::version = "1.31.0"]
    pub MAP_FLATTEN,
    complexity,
    "using combinations of `flatten` and `map` which can usually be written as a single method call"
}

declare_clippy_lint! {
    /// ### What it does
    /// Checks for usage of `_.filter(_).map(_)` that can be written more simply
    /// as `filter_map(_)`.
    ///
    /// ### Why is this bad?
    /// Redundant code in the `filter` and `map` operations is poor style and
    /// less performant.
    ///
     /// ### Example
    /// ```rust
    /// # #![allow(unused)]
    /// (0_i32..10)
    ///     .filter(|n| n.checked_add(1).is_some())
    ///     .map(|n| n.checked_add(1).unwrap());
    /// ```
    ///
    /// Use instead:
    /// ```rust
    /// # #[allow(unused)]
    /// (0_i32..10).filter_map(|n| n.checked_add(1));
    /// ```
    #[clippy::version = "1.51.0"]
    pub MANUAL_FILTER_MAP,
    complexity,
    "using `_.filter(_).map(_)` in a way that can be written more simply as `filter_map(_)`"
}

declare_clippy_lint! {
    /// ### What it does
    /// Checks for usage of `_.find(_).map(_)` that can be written more simply
    /// as `find_map(_)`.
    ///
    /// ### Why is this bad?
    /// Redundant code in the `find` and `map` operations is poor style and
    /// less performant.
    ///
     /// ### Example
    /// ```rust
    /// (0_i32..10)
    ///     .find(|n| n.checked_add(1).is_some())
    ///     .map(|n| n.checked_add(1).unwrap());
    /// ```
    ///
    /// Use instead:
    /// ```rust
    /// (0_i32..10).find_map(|n| n.checked_add(1));
    /// ```
    #[clippy::version = "1.51.0"]
    pub MANUAL_FIND_MAP,
    complexity,
    "using `_.find(_).map(_)` in a way that can be written more simply as `find_map(_)`"
}

declare_clippy_lint! {
    /// ### What it does
    /// Checks for usage of `_.filter_map(_).next()`.
    ///
    /// ### Why is this bad?
    /// Readability, this can be written more concisely as
    /// `_.find_map(_)`.
    ///
    /// ### Example
    /// ```rust
    ///  (0..3).filter_map(|x| if x == 2 { Some(x) } else { None }).next();
    /// ```
    /// Can be written as
    ///
    /// ```rust
    ///  (0..3).find_map(|x| if x == 2 { Some(x) } else { None });
    /// ```
    #[clippy::version = "1.36.0"]
    pub FILTER_MAP_NEXT,
    pedantic,
    "using combination of `filter_map` and `next` which can usually be written as a single method call"
}

declare_clippy_lint! {
    /// ### What it does
    /// Checks for usage of `flat_map(|x| x)`.
    ///
    /// ### Why is this bad?
    /// Readability, this can be written more concisely by using `flatten`.
    ///
    /// ### Example
    /// ```rust
    /// # let iter = vec![vec![0]].into_iter();
    /// iter.flat_map(|x| x);
    /// ```
    /// Can be written as
    /// ```rust
    /// # let iter = vec![vec![0]].into_iter();
    /// iter.flatten();
    /// ```
    #[clippy::version = "1.39.0"]
    pub FLAT_MAP_IDENTITY,
    complexity,
    "call to `flat_map` where `flatten` is sufficient"
}

declare_clippy_lint! {
    /// ### What it does
    /// Checks for an iterator or string search (such as `find()`,
    /// `position()`, or `rposition()`) followed by a call to `is_some()` or `is_none()`.
    ///
    /// ### Why is this bad?
    /// Readability, this can be written more concisely as:
    /// * `_.any(_)`, or `_.contains(_)` for `is_some()`,
    /// * `!_.any(_)`, or `!_.contains(_)` for `is_none()`.
    ///
    /// ### Example
    /// ```rust
    /// # #![allow(unused)]
    /// let vec = vec![1];
    /// vec.iter().find(|x| **x == 0).is_some();
    ///
    /// "hello world".find("world").is_none();
    /// ```
    ///
    /// Use instead:
    /// ```rust
    /// let vec = vec![1];
    /// vec.iter().any(|x| *x == 0);
    ///
    /// # #[allow(unused)]
    /// !"hello world".contains("world");
    /// ```
    #[clippy::version = "pre 1.29.0"]
    pub SEARCH_IS_SOME,
    complexity,
    "using an iterator or string search followed by `is_some()` or `is_none()`, which is more succinctly expressed as a call to `any()` or `contains()` (with negation in case of `is_none()`)"
}

declare_clippy_lint! {
    /// ### What it does
    /// Checks for usage of `.chars().next()` on a `str` to check
    /// if it starts with a given char.
    ///
    /// ### Why is this bad?
    /// Readability, this can be written more concisely as
    /// `_.starts_with(_)`.
    ///
    /// ### Example
    /// ```rust
    /// let name = "foo";
    /// if name.chars().next() == Some('_') {};
    /// ```
    ///
    /// Use instead:
    /// ```rust
    /// let name = "foo";
    /// if name.starts_with('_') {};
    /// ```
    #[clippy::version = "pre 1.29.0"]
    pub CHARS_NEXT_CMP,
    style,
    "using `.chars().next()` to check if a string starts with a char"
}

declare_clippy_lint! {
    /// ### What it does
    /// Checks for calls to `.or(foo(..))`, `.unwrap_or(foo(..))`,
    /// `.or_insert(foo(..))` etc., and suggests to use `.or_else(|| foo(..))`,
    /// `.unwrap_or_else(|| foo(..))`, `.unwrap_or_default()` or `.or_default()`
    /// etc. instead.
    ///
    /// ### Why is this bad?
    /// The function will always be called. This is only bad if it allocates or
    /// does some non-trivial amount of work.
    ///
    /// ### Known problems
    /// If the function has side-effects, not calling it will change the
    /// semantic of the program, but you shouldn't rely on that.
    ///
    /// The lint also cannot figure out whether the function you call is
    /// actually expensive to call or not.
    ///
    /// ### Example
    /// ```rust
    /// # let foo = Some(String::new());
    /// foo.unwrap_or(String::from("empty"));
    /// ```
    ///
    /// Use instead:
    /// ```rust
    /// # let foo = Some(String::new());
    /// foo.unwrap_or_else(|| String::from("empty"));
    /// ```
    #[clippy::version = "pre 1.29.0"]
    pub OR_FUN_CALL,
    nursery,
    "using any `*or` method with a function call, which suggests `*or_else`"
}

declare_clippy_lint! {
    /// ### What it does
    /// Checks for `.or(…).unwrap()` calls to Options and Results.
    ///
    /// ### Why is this bad?
    /// You should use `.unwrap_or(…)` instead for clarity.
    ///
    /// ### Example
    /// ```rust
    /// # let fallback = "fallback";
    /// // Result
    /// # type Error = &'static str;
    /// # let result: Result<&str, Error> = Err("error");
    /// let value = result.or::<Error>(Ok(fallback)).unwrap();
    ///
    /// // Option
    /// # let option: Option<&str> = None;
    /// let value = option.or(Some(fallback)).unwrap();
    /// ```
    /// Use instead:
    /// ```rust
    /// # let fallback = "fallback";
    /// // Result
    /// # let result: Result<&str, &str> = Err("error");
    /// let value = result.unwrap_or(fallback);
    ///
    /// // Option
    /// # let option: Option<&str> = None;
    /// let value = option.unwrap_or(fallback);
    /// ```
    #[clippy::version = "1.61.0"]
    pub OR_THEN_UNWRAP,
    complexity,
    "checks for `.or(…).unwrap()` calls to Options and Results."
}

declare_clippy_lint! {
    /// ### What it does
    /// Checks for calls to `.expect(&format!(...))`, `.expect(foo(..))`,
    /// etc., and suggests to use `unwrap_or_else` instead
    ///
    /// ### Why is this bad?
    /// The function will always be called.
    ///
    /// ### Known problems
    /// If the function has side-effects, not calling it will
    /// change the semantics of the program, but you shouldn't rely on that anyway.
    ///
    /// ### Example
    /// ```rust
    /// # let foo = Some(String::new());
    /// # let err_code = "418";
    /// # let err_msg = "I'm a teapot";
    /// foo.expect(&format!("Err {}: {}", err_code, err_msg));
    ///
    /// // or
    ///
    /// # let foo = Some(String::new());
    /// foo.expect(format!("Err {}: {}", err_code, err_msg).as_str());
    /// ```
    ///
    /// Use instead:
    /// ```rust
    /// # let foo = Some(String::new());
    /// # let err_code = "418";
    /// # let err_msg = "I'm a teapot";
    /// foo.unwrap_or_else(|| panic!("Err {}: {}", err_code, err_msg));
    /// ```
    #[clippy::version = "pre 1.29.0"]
    pub EXPECT_FUN_CALL,
    perf,
    "using any `expect` method with a function call"
}

declare_clippy_lint! {
    /// ### What it does
    /// Checks for usage of `.clone()` on a `Copy` type.
    ///
    /// ### Why is this bad?
    /// The only reason `Copy` types implement `Clone` is for
    /// generics, not for using the `clone` method on a concrete type.
    ///
    /// ### Example
    /// ```rust
    /// 42u64.clone();
    /// ```
    #[clippy::version = "pre 1.29.0"]
    pub CLONE_ON_COPY,
    complexity,
    "using `clone` on a `Copy` type"
}

declare_clippy_lint! {
    /// ### What it does
    /// Checks for usage of `.clone()` on a ref-counted pointer,
    /// (`Rc`, `Arc`, `rc::Weak`, or `sync::Weak`), and suggests calling Clone via unified
    /// function syntax instead (e.g., `Rc::clone(foo)`).
    ///
    /// ### Why is this bad?
    /// Calling '.clone()' on an Rc, Arc, or Weak
    /// can obscure the fact that only the pointer is being cloned, not the underlying
    /// data.
    ///
    /// ### Example
    /// ```rust
    /// # use std::rc::Rc;
    /// let x = Rc::new(1);
    ///
    /// x.clone();
    /// ```
    ///
    /// Use instead:
    /// ```rust
    /// # use std::rc::Rc;
    /// # let x = Rc::new(1);
    /// Rc::clone(&x);
    /// ```
    #[clippy::version = "pre 1.29.0"]
    pub CLONE_ON_REF_PTR,
    restriction,
    "using 'clone' on a ref-counted pointer"
}

declare_clippy_lint! {
    /// ### What it does
    /// Checks for usage of `.to_string()` on an `&&T` where
    /// `T` implements `ToString` directly (like `&&str` or `&&String`).
    ///
    /// ### Why is this bad?
    /// This bypasses the specialized implementation of
    /// `ToString` and instead goes through the more expensive string formatting
    /// facilities.
    ///
    /// ### Example
    /// ```rust
    /// // Generic implementation for `T: Display` is used (slow)
    /// ["foo", "bar"].iter().map(|s| s.to_string());
    ///
    /// // OK, the specialized impl is used
    /// ["foo", "bar"].iter().map(|&s| s.to_string());
    /// ```
    #[clippy::version = "1.40.0"]
    pub INEFFICIENT_TO_STRING,
    pedantic,
    "using `to_string` on `&&T` where `T: ToString`"
}

declare_clippy_lint! {
    /// ### What it does
    /// Checks for `new` not returning a type that contains `Self`.
    ///
    /// ### Why is this bad?
    /// As a convention, `new` methods are used to make a new
    /// instance of a type.
    ///
    /// ### Example
    /// In an impl block:
    /// ```rust
    /// # struct Foo;
    /// # struct NotAFoo;
    /// impl Foo {
    ///     fn new() -> NotAFoo {
    /// # NotAFoo
    ///     }
    /// }
    /// ```
    ///
    /// ```rust
    /// # struct Foo;
    /// struct Bar(Foo);
    /// impl Foo {
    ///     // Bad. The type name must contain `Self`
    ///     fn new() -> Bar {
    /// # Bar(Foo)
    ///     }
    /// }
    /// ```
    ///
    /// ```rust
    /// # struct Foo;
    /// # struct FooError;
    /// impl Foo {
    ///     // Good. Return type contains `Self`
    ///     fn new() -> Result<Foo, FooError> {
    /// # Ok(Foo)
    ///     }
    /// }
    /// ```
    ///
    /// Or in a trait definition:
    /// ```rust
    /// pub trait Trait {
    ///     // Bad. The type name must contain `Self`
    ///     fn new();
    /// }
    /// ```
    ///
    /// ```rust
    /// pub trait Trait {
    ///     // Good. Return type contains `Self`
    ///     fn new() -> Self;
    /// }
    /// ```
    #[clippy::version = "pre 1.29.0"]
    pub NEW_RET_NO_SELF,
    style,
    "not returning type containing `Self` in a `new` method"
}

declare_clippy_lint! {
    /// ### What it does
    /// Checks for string methods that receive a single-character
    /// `str` as an argument, e.g., `_.split("x")`.
    ///
    /// ### Why is this bad?
    /// Performing these methods using a `char` is faster than
    /// using a `str`.
    ///
    /// ### Known problems
    /// Does not catch multi-byte unicode characters.
    ///
    /// ### Example
    /// ```rust,ignore
    /// _.split("x");
    /// ```
    ///
    /// Use instead:
    /// ```rust,ignore
    /// _.split('x');
    /// ```
    #[clippy::version = "pre 1.29.0"]
    pub SINGLE_CHAR_PATTERN,
    perf,
    "using a single-character str where a char could be used, e.g., `_.split(\"x\")`"
}

declare_clippy_lint! {
    /// ### What it does
    /// Checks for calling `.step_by(0)` on iterators which panics.
    ///
    /// ### Why is this bad?
    /// This very much looks like an oversight. Use `panic!()` instead if you
    /// actually intend to panic.
    ///
    /// ### Example
    /// ```rust,should_panic
    /// for x in (0..100).step_by(0) {
    ///     //..
    /// }
    /// ```
    #[clippy::version = "pre 1.29.0"]
    pub ITERATOR_STEP_BY_ZERO,
    correctness,
    "using `Iterator::step_by(0)`, which will panic at runtime"
}

declare_clippy_lint! {
    /// ### What it does
    /// Checks for indirect collection of populated `Option`
    ///
    /// ### Why is this bad?
    /// `Option` is like a collection of 0-1 things, so `flatten`
    /// automatically does this without suspicious-looking `unwrap` calls.
    ///
    /// ### Example
    /// ```rust
    /// let _ = std::iter::empty::<Option<i32>>().filter(Option::is_some).map(Option::unwrap);
    /// ```
    /// Use instead:
    /// ```rust
    /// let _ = std::iter::empty::<Option<i32>>().flatten();
    /// ```
    #[clippy::version = "1.53.0"]
    pub OPTION_FILTER_MAP,
    complexity,
    "filtering `Option` for `Some` then force-unwrapping, which can be one type-safe operation"
}

declare_clippy_lint! {
    /// ### What it does
    /// Checks for the use of `iter.nth(0)`.
    ///
    /// ### Why is this bad?
    /// `iter.next()` is equivalent to
    /// `iter.nth(0)`, as they both consume the next element,
    ///  but is more readable.
    ///
    /// ### Example
    /// ```rust
    /// # use std::collections::HashSet;
    /// # let mut s = HashSet::new();
    /// # s.insert(1);
    /// let x = s.iter().nth(0);
    /// ```
    ///
    /// Use instead:
    /// ```rust
    /// # use std::collections::HashSet;
    /// # let mut s = HashSet::new();
    /// # s.insert(1);
    /// let x = s.iter().next();
    /// ```
    #[clippy::version = "1.42.0"]
    pub ITER_NTH_ZERO,
    style,
    "replace `iter.nth(0)` with `iter.next()`"
}

declare_clippy_lint! {
    /// ### What it does
    /// Checks for usage of `.iter().nth()` (and the related
    /// `.iter_mut().nth()`) on standard library types with *O*(1) element access.
    ///
    /// ### Why is this bad?
    /// `.get()` and `.get_mut()` are more efficient and more
    /// readable.
    ///
    /// ### Example
    /// ```rust
    /// let some_vec = vec![0, 1, 2, 3];
    /// let bad_vec = some_vec.iter().nth(3);
    /// let bad_slice = &some_vec[..].iter().nth(3);
    /// ```
    /// The correct use would be:
    /// ```rust
    /// let some_vec = vec![0, 1, 2, 3];
    /// let bad_vec = some_vec.get(3);
    /// let bad_slice = &some_vec[..].get(3);
    /// ```
    #[clippy::version = "pre 1.29.0"]
    pub ITER_NTH,
    perf,
    "using `.iter().nth()` on a standard library type with O(1) element access"
}

declare_clippy_lint! {
    /// ### What it does
    /// Checks for usage of `.skip(x).next()` on iterators.
    ///
    /// ### Why is this bad?
    /// `.nth(x)` is cleaner
    ///
    /// ### Example
    /// ```rust
    /// let some_vec = vec![0, 1, 2, 3];
    /// let bad_vec = some_vec.iter().skip(3).next();
    /// let bad_slice = &some_vec[..].iter().skip(3).next();
    /// ```
    /// The correct use would be:
    /// ```rust
    /// let some_vec = vec![0, 1, 2, 3];
    /// let bad_vec = some_vec.iter().nth(3);
    /// let bad_slice = &some_vec[..].iter().nth(3);
    /// ```
    #[clippy::version = "pre 1.29.0"]
    pub ITER_SKIP_NEXT,
    style,
    "using `.skip(x).next()` on an iterator"
}

declare_clippy_lint! {
    /// ### What it does
    /// Checks for usage of `.drain(..)` on `Vec` and `VecDeque` for iteration.
    ///
    /// ### Why is this bad?
    /// `.into_iter()` is simpler with better performance.
    ///
    /// ### Example
    /// ```rust
    /// # use std::collections::HashSet;
    /// let mut foo = vec![0, 1, 2, 3];
    /// let bar: HashSet<usize> = foo.drain(..).collect();
    /// ```
    /// Use instead:
    /// ```rust
    /// # use std::collections::HashSet;
    /// let foo = vec![0, 1, 2, 3];
    /// let bar: HashSet<usize> = foo.into_iter().collect();
    /// ```
    #[clippy::version = "1.61.0"]
    pub ITER_WITH_DRAIN,
    nursery,
    "replace `.drain(..)` with `.into_iter()`"
}

declare_clippy_lint! {
    /// ### What it does
    /// Checks for usage of `x.get(x.len() - 1)` instead of
    /// `x.last()`.
    ///
    /// ### Why is this bad?
    /// Using `x.last()` is easier to read and has the same
    /// result.
    ///
    /// Note that using `x[x.len() - 1]` is semantically different from
    /// `x.last()`.  Indexing into the array will panic on out-of-bounds
    /// accesses, while `x.get()` and `x.last()` will return `None`.
    ///
    /// There is another lint (get_unwrap) that covers the case of using
    /// `x.get(index).unwrap()` instead of `x[index]`.
    ///
    /// ### Example
    /// ```rust
    /// let x = vec![2, 3, 5];
    /// let last_element = x.get(x.len() - 1);
    /// ```
    ///
    /// Use instead:
    /// ```rust
    /// let x = vec![2, 3, 5];
    /// let last_element = x.last();
    /// ```
    #[clippy::version = "1.37.0"]
    pub GET_LAST_WITH_LEN,
    complexity,
    "Using `x.get(x.len() - 1)` when `x.last()` is correct and simpler"
}

declare_clippy_lint! {
    /// ### What it does
    /// Checks for usage of `.get().unwrap()` (or
    /// `.get_mut().unwrap`) on a standard library type which implements `Index`
    ///
    /// ### Why is this bad?
    /// Using the Index trait (`[]`) is more clear and more
    /// concise.
    ///
    /// ### Known problems
    /// Not a replacement for error handling: Using either
    /// `.unwrap()` or the Index trait (`[]`) carries the risk of causing a `panic`
    /// if the value being accessed is `None`. If the use of `.get().unwrap()` is a
    /// temporary placeholder for dealing with the `Option` type, then this does
    /// not mitigate the need for error handling. If there is a chance that `.get()`
    /// will be `None` in your program, then it is advisable that the `None` case
    /// is handled in a future refactor instead of using `.unwrap()` or the Index
    /// trait.
    ///
    /// ### Example
    /// ```rust
    /// let mut some_vec = vec![0, 1, 2, 3];
    /// let last = some_vec.get(3).unwrap();
    /// *some_vec.get_mut(0).unwrap() = 1;
    /// ```
    /// The correct use would be:
    /// ```rust
    /// let mut some_vec = vec![0, 1, 2, 3];
    /// let last = some_vec[3];
    /// some_vec[0] = 1;
    /// ```
    #[clippy::version = "pre 1.29.0"]
    pub GET_UNWRAP,
    restriction,
    "using `.get().unwrap()` or `.get_mut().unwrap()` when using `[]` would work instead"
}

declare_clippy_lint! {
    /// ### What it does
    /// Checks for occurrences where one vector gets extended instead of append
    ///
    /// ### Why is this bad?
    /// Using `append` instead of `extend` is more concise and faster
    ///
    /// ### Example
    /// ```rust
    /// let mut a = vec![1, 2, 3];
    /// let mut b = vec![4, 5, 6];
    ///
    /// a.extend(b.drain(..));
    /// ```
    ///
    /// Use instead:
    /// ```rust
    /// let mut a = vec![1, 2, 3];
    /// let mut b = vec![4, 5, 6];
    ///
    /// a.append(&mut b);
    /// ```
    #[clippy::version = "1.55.0"]
    pub EXTEND_WITH_DRAIN,
    perf,
    "using vec.append(&mut vec) to move the full range of a vector to another"
}

declare_clippy_lint! {
    /// ### What it does
    /// Checks for the use of `.extend(s.chars())` where s is a
    /// `&str` or `String`.
    ///
    /// ### Why is this bad?
    /// `.push_str(s)` is clearer
    ///
    /// ### Example
    /// ```rust
    /// let abc = "abc";
    /// let def = String::from("def");
    /// let mut s = String::new();
    /// s.extend(abc.chars());
    /// s.extend(def.chars());
    /// ```
    /// The correct use would be:
    /// ```rust
    /// let abc = "abc";
    /// let def = String::from("def");
    /// let mut s = String::new();
    /// s.push_str(abc);
    /// s.push_str(&def);
    /// ```
    #[clippy::version = "pre 1.29.0"]
    pub STRING_EXTEND_CHARS,
    style,
    "using `x.extend(s.chars())` where s is a `&str` or `String`"
}

declare_clippy_lint! {
    /// ### What it does
    /// Checks for the use of `.cloned().collect()` on slice to
    /// create a `Vec`.
    ///
    /// ### Why is this bad?
    /// `.to_vec()` is clearer
    ///
    /// ### Example
    /// ```rust
    /// let s = [1, 2, 3, 4, 5];
    /// let s2: Vec<isize> = s[..].iter().cloned().collect();
    /// ```
    /// The better use would be:
    /// ```rust
    /// let s = [1, 2, 3, 4, 5];
    /// let s2: Vec<isize> = s.to_vec();
    /// ```
    #[clippy::version = "pre 1.29.0"]
    pub ITER_CLONED_COLLECT,
    style,
    "using `.cloned().collect()` on slice to create a `Vec`"
}

declare_clippy_lint! {
    /// ### What it does
    /// Checks for usage of `_.chars().last()` or
    /// `_.chars().next_back()` on a `str` to check if it ends with a given char.
    ///
    /// ### Why is this bad?
    /// Readability, this can be written more concisely as
    /// `_.ends_with(_)`.
    ///
    /// ### Example
    /// ```rust
    /// # let name = "_";
    /// name.chars().last() == Some('_') || name.chars().next_back() == Some('-');
    /// ```
    ///
    /// Use instead:
    /// ```rust
    /// # let name = "_";
    /// name.ends_with('_') || name.ends_with('-');
    /// ```
    #[clippy::version = "pre 1.29.0"]
    pub CHARS_LAST_CMP,
    style,
    "using `.chars().last()` or `.chars().next_back()` to check if a string ends with a char"
}

declare_clippy_lint! {
    /// ### What it does
    /// Checks for usage of `.as_ref()` or `.as_mut()` where the
    /// types before and after the call are the same.
    ///
    /// ### Why is this bad?
    /// The call is unnecessary.
    ///
    /// ### Example
    /// ```rust
    /// # fn do_stuff(x: &[i32]) {}
    /// let x: &[i32] = &[1, 2, 3, 4, 5];
    /// do_stuff(x.as_ref());
    /// ```
    /// The correct use would be:
    /// ```rust
    /// # fn do_stuff(x: &[i32]) {}
    /// let x: &[i32] = &[1, 2, 3, 4, 5];
    /// do_stuff(x);
    /// ```
    #[clippy::version = "pre 1.29.0"]
    pub USELESS_ASREF,
    complexity,
    "using `as_ref` where the types before and after the call are the same"
}

declare_clippy_lint! {
    /// ### What it does
    /// Checks for usage of `fold` when a more succinct alternative exists.
    /// Specifically, this checks for `fold`s which could be replaced by `any`, `all`,
    /// `sum` or `product`.
    ///
    /// ### Why is this bad?
    /// Readability.
    ///
    /// ### Example
    /// ```rust
    /// # #[allow(unused)]
    /// (0..3).fold(false, |acc, x| acc || x > 2);
    /// ```
    ///
    /// Use instead:
    /// ```rust
    /// (0..3).any(|x| x > 2);
    /// ```
    #[clippy::version = "pre 1.29.0"]
    pub UNNECESSARY_FOLD,
    style,
    "using `fold` when a more succinct alternative exists"
}

declare_clippy_lint! {
    /// ### What it does
    /// Checks for `filter_map` calls that could be replaced by `filter` or `map`.
    /// More specifically it checks if the closure provided is only performing one of the
    /// filter or map operations and suggests the appropriate option.
    ///
    /// ### Why is this bad?
    /// Complexity. The intent is also clearer if only a single
    /// operation is being performed.
    ///
    /// ### Example
    /// ```rust
    /// let _ = (0..3).filter_map(|x| if x > 2 { Some(x) } else { None });
    ///
    /// // As there is no transformation of the argument this could be written as:
    /// let _ = (0..3).filter(|&x| x > 2);
    /// ```
    ///
    /// ```rust
    /// let _ = (0..4).filter_map(|x| Some(x + 1));
    ///
    /// // As there is no conditional check on the argument this could be written as:
    /// let _ = (0..4).map(|x| x + 1);
    /// ```
    #[clippy::version = "1.31.0"]
    pub UNNECESSARY_FILTER_MAP,
    complexity,
    "using `filter_map` when a more succinct alternative exists"
}

declare_clippy_lint! {
    /// ### What it does
    /// Checks for `find_map` calls that could be replaced by `find` or `map`. More
    /// specifically it checks if the closure provided is only performing one of the
    /// find or map operations and suggests the appropriate option.
    ///
    /// ### Why is this bad?
    /// Complexity. The intent is also clearer if only a single
    /// operation is being performed.
    ///
    /// ### Example
    /// ```rust
    /// let _ = (0..3).find_map(|x| if x > 2 { Some(x) } else { None });
    ///
    /// // As there is no transformation of the argument this could be written as:
    /// let _ = (0..3).find(|&x| x > 2);
    /// ```
    ///
    /// ```rust
    /// let _ = (0..4).find_map(|x| Some(x + 1));
    ///
    /// // As there is no conditional check on the argument this could be written as:
    /// let _ = (0..4).map(|x| x + 1).next();
    /// ```
    #[clippy::version = "1.61.0"]
    pub UNNECESSARY_FIND_MAP,
    complexity,
    "using `find_map` when a more succinct alternative exists"
}

declare_clippy_lint! {
    /// ### What it does
    /// Checks for `into_iter` calls on references which should be replaced by `iter`
    /// or `iter_mut`.
    ///
    /// ### Why is this bad?
    /// Readability. Calling `into_iter` on a reference will not move out its
    /// content into the resulting iterator, which is confusing. It is better just call `iter` or
    /// `iter_mut` directly.
    ///
    /// ### Example
    /// ```rust
    /// # let vec = vec![3, 4, 5];
    /// (&vec).into_iter();
    /// ```
    ///
    /// Use instead:
    /// ```rust
    /// # let vec = vec![3, 4, 5];
    /// (&vec).iter();
    /// ```
    #[clippy::version = "1.32.0"]
    pub INTO_ITER_ON_REF,
    style,
    "using `.into_iter()` on a reference"
}

declare_clippy_lint! {
    /// ### What it does
    /// Checks for calls to `map` followed by a `count`.
    ///
    /// ### Why is this bad?
    /// It looks suspicious. Maybe `map` was confused with `filter`.
    /// If the `map` call is intentional, this should be rewritten
    /// using `inspect`. Or, if you intend to drive the iterator to
    /// completion, you can just use `for_each` instead.
    ///
    /// ### Example
    /// ```rust
    /// let _ = (0..3).map(|x| x + 2).count();
    /// ```
    #[clippy::version = "1.39.0"]
    pub SUSPICIOUS_MAP,
    suspicious,
    "suspicious usage of map"
}

declare_clippy_lint! {
    /// ### What it does
    /// Checks for `MaybeUninit::uninit().assume_init()`.
    ///
    /// ### Why is this bad?
    /// For most types, this is undefined behavior.
    ///
    /// ### Known problems
    /// For now, we accept empty tuples and tuples / arrays
    /// of `MaybeUninit`. There may be other types that allow uninitialized
    /// data, but those are not yet rigorously defined.
    ///
    /// ### Example
    /// ```rust
    /// // Beware the UB
    /// use std::mem::MaybeUninit;
    ///
    /// let _: usize = unsafe { MaybeUninit::uninit().assume_init() };
    /// ```
    ///
    /// Note that the following is OK:
    ///
    /// ```rust
    /// use std::mem::MaybeUninit;
    ///
    /// let _: [MaybeUninit<bool>; 5] = unsafe {
    ///     MaybeUninit::uninit().assume_init()
    /// };
    /// ```
    #[clippy::version = "1.39.0"]
    pub UNINIT_ASSUMED_INIT,
    correctness,
    "`MaybeUninit::uninit().assume_init()`"
}

declare_clippy_lint! {
    /// ### What it does
    /// Checks for `.checked_add/sub(x).unwrap_or(MAX/MIN)`.
    ///
    /// ### Why is this bad?
    /// These can be written simply with `saturating_add/sub` methods.
    ///
    /// ### Example
    /// ```rust
    /// # let y: u32 = 0;
    /// # let x: u32 = 100;
    /// let add = x.checked_add(y).unwrap_or(u32::MAX);
    /// let sub = x.checked_sub(y).unwrap_or(u32::MIN);
    /// ```
    ///
    /// can be written using dedicated methods for saturating addition/subtraction as:
    ///
    /// ```rust
    /// # let y: u32 = 0;
    /// # let x: u32 = 100;
    /// let add = x.saturating_add(y);
    /// let sub = x.saturating_sub(y);
    /// ```
    #[clippy::version = "1.39.0"]
    pub MANUAL_SATURATING_ARITHMETIC,
    style,
    "`.checked_add/sub(x).unwrap_or(MAX/MIN)`"
}

declare_clippy_lint! {
    /// ### What it does
    /// Checks for `offset(_)`, `wrapping_`{`add`, `sub`}, etc. on raw pointers to
    /// zero-sized types
    ///
    /// ### Why is this bad?
    /// This is a no-op, and likely unintended
    ///
    /// ### Example
    /// ```rust
    /// unsafe { (&() as *const ()).offset(1) };
    /// ```
    #[clippy::version = "1.41.0"]
    pub ZST_OFFSET,
    correctness,
    "Check for offset calculations on raw pointers to zero-sized types"
}

declare_clippy_lint! {
    /// ### What it does
    /// Checks for `FileType::is_file()`.
    ///
    /// ### Why is this bad?
    /// When people testing a file type with `FileType::is_file`
    /// they are testing whether a path is something they can get bytes from. But
    /// `is_file` doesn't cover special file types in unix-like systems, and doesn't cover
    /// symlink in windows. Using `!FileType::is_dir()` is a better way to that intention.
    ///
    /// ### Example
    /// ```rust
    /// # || {
    /// let metadata = std::fs::metadata("foo.txt")?;
    /// let filetype = metadata.file_type();
    ///
    /// if filetype.is_file() {
    ///     // read file
    /// }
    /// # Ok::<_, std::io::Error>(())
    /// # };
    /// ```
    ///
    /// should be written as:
    ///
    /// ```rust
    /// # || {
    /// let metadata = std::fs::metadata("foo.txt")?;
    /// let filetype = metadata.file_type();
    ///
    /// if !filetype.is_dir() {
    ///     // read file
    /// }
    /// # Ok::<_, std::io::Error>(())
    /// # };
    /// ```
    #[clippy::version = "1.42.0"]
    pub FILETYPE_IS_FILE,
    restriction,
    "`FileType::is_file` is not recommended to test for readable file type"
}

declare_clippy_lint! {
    /// ### What it does
    /// Checks for usage of `_.as_ref().map(Deref::deref)` or its aliases (such as String::as_str).
    ///
    /// ### Why is this bad?
    /// Readability, this can be written more concisely as
    /// `_.as_deref()`.
    ///
    /// ### Example
    /// ```rust
    /// # let opt = Some("".to_string());
    /// opt.as_ref().map(String::as_str)
    /// # ;
    /// ```
    /// Can be written as
    /// ```rust
    /// # let opt = Some("".to_string());
    /// opt.as_deref()
    /// # ;
    /// ```
    #[clippy::version = "1.42.0"]
    pub OPTION_AS_REF_DEREF,
    complexity,
    "using `as_ref().map(Deref::deref)`, which is more succinctly expressed as `as_deref()`"
}

declare_clippy_lint! {
    /// ### What it does
    /// Checks for usage of `iter().next()` on a Slice or an Array
    ///
    /// ### Why is this bad?
    /// These can be shortened into `.get()`
    ///
    /// ### Example
    /// ```rust
    /// # let a = [1, 2, 3];
    /// # let b = vec![1, 2, 3];
    /// a[2..].iter().next();
    /// b.iter().next();
    /// ```
    /// should be written as:
    /// ```rust
    /// # let a = [1, 2, 3];
    /// # let b = vec![1, 2, 3];
    /// a.get(2);
    /// b.get(0);
    /// ```
    #[clippy::version = "1.46.0"]
    pub ITER_NEXT_SLICE,
    style,
    "using `.iter().next()` on a sliced array, which can be shortened to just `.get()`"
}

declare_clippy_lint! {
    /// ### What it does
    /// Warns when using `push_str`/`insert_str` with a single-character string literal
    /// where `push`/`insert` with a `char` would work fine.
    ///
    /// ### Why is this bad?
    /// It's less clear that we are pushing a single character.
    ///
    /// ### Example
    /// ```rust
    /// # let mut string = String::new();
    /// string.insert_str(0, "R");
    /// string.push_str("R");
    /// ```
    ///
    /// Use instead:
    /// ```rust
    /// # let mut string = String::new();
    /// string.insert(0, 'R');
    /// string.push('R');
    /// ```
    #[clippy::version = "1.49.0"]
    pub SINGLE_CHAR_ADD_STR,
    style,
    "`push_str()` or `insert_str()` used with a single-character string literal as parameter"
}

declare_clippy_lint! {
    /// ### What it does
    /// As the counterpart to `or_fun_call`, this lint looks for unnecessary
    /// lazily evaluated closures on `Option` and `Result`.
    ///
    /// This lint suggests changing the following functions, when eager evaluation results in
    /// simpler code:
    ///  - `unwrap_or_else` to `unwrap_or`
    ///  - `and_then` to `and`
    ///  - `or_else` to `or`
    ///  - `get_or_insert_with` to `get_or_insert`
    ///  - `ok_or_else` to `ok_or`
    ///  - `then` to `then_some` (for msrv >= 1.62.0)
    ///
    /// ### Why is this bad?
    /// Using eager evaluation is shorter and simpler in some cases.
    ///
    /// ### Known problems
    /// It is possible, but not recommended for `Deref` and `Index` to have
    /// side effects. Eagerly evaluating them can change the semantics of the program.
    ///
    /// ### Example
    /// ```rust
    /// // example code where clippy issues a warning
    /// let opt: Option<u32> = None;
    ///
    /// opt.unwrap_or_else(|| 42);
    /// ```
    /// Use instead:
    /// ```rust
    /// let opt: Option<u32> = None;
    ///
    /// opt.unwrap_or(42);
    /// ```
    #[clippy::version = "1.48.0"]
    pub UNNECESSARY_LAZY_EVALUATIONS,
    style,
    "using unnecessary lazy evaluation, which can be replaced with simpler eager evaluation"
}

declare_clippy_lint! {
    /// ### What it does
    /// Checks for usage of `_.map(_).collect::<Result<(), _>()`.
    ///
    /// ### Why is this bad?
    /// Using `try_for_each` instead is more readable and idiomatic.
    ///
    /// ### Example
    /// ```rust
    /// (0..3).map(|t| Err(t)).collect::<Result<(), _>>();
    /// ```
    /// Use instead:
    /// ```rust
    /// (0..3).try_for_each(|t| Err(t));
    /// ```
    #[clippy::version = "1.49.0"]
    pub MAP_COLLECT_RESULT_UNIT,
    style,
    "using `.map(_).collect::<Result<(),_>()`, which can be replaced with `try_for_each`"
}

declare_clippy_lint! {
    /// ### What it does
    /// Checks for `from_iter()` function calls on types that implement the `FromIterator`
    /// trait.
    ///
    /// ### Why is this bad?
    /// It is recommended style to use collect. See
    /// [FromIterator documentation](https://doc.rust-lang.org/std/iter/trait.FromIterator.html)
    ///
    /// ### Example
    /// ```rust
    /// let five_fives = std::iter::repeat(5).take(5);
    ///
    /// let v = Vec::from_iter(five_fives);
    ///
    /// assert_eq!(v, vec![5, 5, 5, 5, 5]);
    /// ```
    /// Use instead:
    /// ```rust
    /// let five_fives = std::iter::repeat(5).take(5);
    ///
    /// let v: Vec<i32> = five_fives.collect();
    ///
    /// assert_eq!(v, vec![5, 5, 5, 5, 5]);
    /// ```
    #[clippy::version = "1.49.0"]
    pub FROM_ITER_INSTEAD_OF_COLLECT,
    pedantic,
    "use `.collect()` instead of `::from_iter()`"
}

declare_clippy_lint! {
    /// ### What it does
    /// Checks for usage of `inspect().for_each()`.
    ///
    /// ### Why is this bad?
    /// It is the same as performing the computation
    /// inside `inspect` at the beginning of the closure in `for_each`.
    ///
    /// ### Example
    /// ```rust
    /// [1,2,3,4,5].iter()
    /// .inspect(|&x| println!("inspect the number: {}", x))
    /// .for_each(|&x| {
    ///     assert!(x >= 0);
    /// });
    /// ```
    /// Can be written as
    /// ```rust
    /// [1,2,3,4,5].iter()
    /// .for_each(|&x| {
    ///     println!("inspect the number: {}", x);
    ///     assert!(x >= 0);
    /// });
    /// ```
    #[clippy::version = "1.51.0"]
    pub INSPECT_FOR_EACH,
    complexity,
    "using `.inspect().for_each()`, which can be replaced with `.for_each()`"
}

declare_clippy_lint! {
    /// ### What it does
    /// Checks for usage of `filter_map(|x| x)`.
    ///
    /// ### Why is this bad?
    /// Readability, this can be written more concisely by using `flatten`.
    ///
    /// ### Example
    /// ```rust
    /// # let iter = vec![Some(1)].into_iter();
    /// iter.filter_map(|x| x);
    /// ```
    /// Use instead:
    /// ```rust
    /// # let iter = vec![Some(1)].into_iter();
    /// iter.flatten();
    /// ```
    #[clippy::version = "1.52.0"]
    pub FILTER_MAP_IDENTITY,
    complexity,
    "call to `filter_map` where `flatten` is sufficient"
}

declare_clippy_lint! {
    /// ### What it does
    /// Checks for instances of `map(f)` where `f` is the identity function.
    ///
    /// ### Why is this bad?
    /// It can be written more concisely without the call to `map`.
    ///
    /// ### Example
    /// ```rust
    /// let x = [1, 2, 3];
    /// let y: Vec<_> = x.iter().map(|x| x).map(|x| 2*x).collect();
    /// ```
    /// Use instead:
    /// ```rust
    /// let x = [1, 2, 3];
    /// let y: Vec<_> = x.iter().map(|x| 2*x).collect();
    /// ```
    #[clippy::version = "1.47.0"]
    pub MAP_IDENTITY,
    complexity,
    "using iterator.map(|x| x)"
}

declare_clippy_lint! {
    /// ### What it does
    /// Checks for the use of `.bytes().nth()`.
    ///
    /// ### Why is this bad?
    /// `.as_bytes().get()` is more efficient and more
    /// readable.
    ///
    /// ### Example
    /// ```rust
    /// # #[allow(unused)]
    /// "Hello".bytes().nth(3);
    /// ```
    ///
    /// Use instead:
    /// ```rust
    /// # #[allow(unused)]
    /// "Hello".as_bytes().get(3);
    /// ```
    #[clippy::version = "1.52.0"]
    pub BYTES_NTH,
    style,
    "replace `.bytes().nth()` with `.as_bytes().get()`"
}

declare_clippy_lint! {
    /// ### What it does
    /// Checks for the usage of `_.to_owned()`, `vec.to_vec()`, or similar when calling `_.clone()` would be clearer.
    ///
    /// ### Why is this bad?
    /// These methods do the same thing as `_.clone()` but may be confusing as
    /// to why we are calling `to_vec` on something that is already a `Vec` or calling `to_owned` on something that is already owned.
    ///
    /// ### Example
    /// ```rust
    /// let a = vec![1, 2, 3];
    /// let b = a.to_vec();
    /// let c = a.to_owned();
    /// ```
    /// Use instead:
    /// ```rust
    /// let a = vec![1, 2, 3];
    /// let b = a.clone();
    /// let c = a.clone();
    /// ```
    #[clippy::version = "1.52.0"]
    pub IMPLICIT_CLONE,
    pedantic,
    "implicitly cloning a value by invoking a function on its dereferenced type"
}

declare_clippy_lint! {
    /// ### What it does
    /// Checks for the use of `.iter().count()`.
    ///
    /// ### Why is this bad?
    /// `.len()` is more efficient and more
    /// readable.
    ///
    /// ### Example
    /// ```rust
    /// # #![allow(unused)]
    /// let some_vec = vec![0, 1, 2, 3];
    ///
    /// some_vec.iter().count();
    /// &some_vec[..].iter().count();
    /// ```
    ///
    /// Use instead:
    /// ```rust
    /// let some_vec = vec![0, 1, 2, 3];
    ///
    /// some_vec.len();
    /// &some_vec[..].len();
    /// ```
    #[clippy::version = "1.52.0"]
    pub ITER_COUNT,
    complexity,
    "replace `.iter().count()` with `.len()`"
}

declare_clippy_lint! {
    /// ### What it does
    /// Checks for the usage of `_.to_owned()`, on a `Cow<'_, _>`.
    ///
    /// ### Why is this bad?
    /// Calling `to_owned()` on a `Cow` creates a clone of the `Cow`
    /// itself, without taking ownership of the `Cow` contents (i.e.
    /// it's equivalent to calling `Cow::clone`).
    /// The similarly named `into_owned` method, on the other hand,
    /// clones the `Cow` contents, effectively turning any `Cow::Borrowed`
    /// into a `Cow::Owned`.
    ///
    /// Given the potential ambiguity, consider replacing `to_owned`
    /// with `clone` for better readability or, if getting a `Cow::Owned`
    /// was the original intent, using `into_owned` instead.
    ///
    /// ### Example
    /// ```rust
    /// # use std::borrow::Cow;
    /// let s = "Hello world!";
    /// let cow = Cow::Borrowed(s);
    ///
    /// let data = cow.to_owned();
    /// assert!(matches!(data, Cow::Borrowed(_)))
    /// ```
    /// Use instead:
    /// ```rust
    /// # use std::borrow::Cow;
    /// let s = "Hello world!";
    /// let cow = Cow::Borrowed(s);
    ///
    /// let data = cow.clone();
    /// assert!(matches!(data, Cow::Borrowed(_)))
    /// ```
    /// or
    /// ```rust
    /// # use std::borrow::Cow;
    /// let s = "Hello world!";
    /// let cow = Cow::Borrowed(s);
    ///
    /// let _data: String = cow.into_owned();
    /// ```
    #[clippy::version = "1.65.0"]
    pub SUSPICIOUS_TO_OWNED,
    suspicious,
    "calls to `to_owned` on a `Cow<'_, _>` might not do what they are expected"
}

declare_clippy_lint! {
    /// ### What it does
    /// Checks for calls to [`splitn`]
    /// (https://doc.rust-lang.org/std/primitive.str.html#method.splitn) and
    /// related functions with either zero or one splits.
    ///
    /// ### Why is this bad?
    /// These calls don't actually split the value and are
    /// likely to be intended as a different number.
    ///
    /// ### Example
    /// ```rust
    /// # let s = "";
    /// for x in s.splitn(1, ":") {
    ///     // ..
    /// }
    /// ```
    ///
    /// Use instead:
    /// ```rust
    /// # let s = "";
    /// for x in s.splitn(2, ":") {
    ///     // ..
    /// }
    /// ```
    #[clippy::version = "1.54.0"]
    pub SUSPICIOUS_SPLITN,
    correctness,
    "checks for `.splitn(0, ..)` and `.splitn(1, ..)`"
}

declare_clippy_lint! {
    /// ### What it does
    /// Checks for manual implementations of `str::repeat`
    ///
    /// ### Why is this bad?
    /// These are both harder to read, as well as less performant.
    ///
    /// ### Example
    /// ```rust
    /// let x: String = std::iter::repeat('x').take(10).collect();
    /// ```
    ///
    /// Use instead:
    /// ```rust
    /// let x: String = "x".repeat(10);
    /// ```
    #[clippy::version = "1.54.0"]
    pub MANUAL_STR_REPEAT,
    perf,
    "manual implementation of `str::repeat`"
}

declare_clippy_lint! {
    /// ### What it does
    /// Checks for usage of `str::splitn(2, _)`
    ///
    /// ### Why is this bad?
    /// `split_once` is both clearer in intent and slightly more efficient.
    ///
    /// ### Example
    /// ```rust,ignore
    /// let s = "key=value=add";
    /// let (key, value) = s.splitn(2, '=').next_tuple()?;
    /// let value = s.splitn(2, '=').nth(1)?;
    ///
    /// let mut parts = s.splitn(2, '=');
    /// let key = parts.next()?;
    /// let value = parts.next()?;
    /// ```
    ///
    /// Use instead:
    /// ```rust,ignore
    /// let s = "key=value=add";
    /// let (key, value) = s.split_once('=')?;
    /// let value = s.split_once('=')?.1;
    ///
    /// let (key, value) = s.split_once('=')?;
    /// ```
    ///
    /// ### Limitations
    /// The multiple statement variant currently only detects `iter.next()?`/`iter.next().unwrap()`
    /// in two separate `let` statements that immediately follow the `splitn()`
    #[clippy::version = "1.57.0"]
    pub MANUAL_SPLIT_ONCE,
    complexity,
    "replace `.splitn(2, pat)` with `.split_once(pat)`"
}

declare_clippy_lint! {
    /// ### What it does
    /// Checks for usage of `str::splitn` (or `str::rsplitn`) where using `str::split` would be the same.
    /// ### Why is this bad?
    /// The function `split` is simpler and there is no performance difference in these cases, considering
    /// that both functions return a lazy iterator.
    /// ### Example
    /// ```rust
    /// let str = "key=value=add";
    /// let _ = str.splitn(3, '=').next().unwrap();
    /// ```
    ///
    /// Use instead:
    /// ```rust
    /// let str = "key=value=add";
    /// let _ = str.split('=').next().unwrap();
    /// ```
    #[clippy::version = "1.59.0"]
    pub NEEDLESS_SPLITN,
    complexity,
    "usages of `str::splitn` that can be replaced with `str::split`"
}

declare_clippy_lint! {
    /// ### What it does
    /// Checks for unnecessary calls to [`ToOwned::to_owned`](https://doc.rust-lang.org/std/borrow/trait.ToOwned.html#tymethod.to_owned)
    /// and other `to_owned`-like functions.
    ///
    /// ### Why is this bad?
    /// The unnecessary calls result in useless allocations.
    ///
    /// ### Known problems
    /// `unnecessary_to_owned` can falsely trigger if `IntoIterator::into_iter` is applied to an
    /// owned copy of a resource and the resource is later used mutably. See
    /// [#8148](https://github.com/rust-lang/rust-clippy/issues/8148).
    ///
    /// ### Example
    /// ```rust
    /// let path = std::path::Path::new("x");
    /// foo(&path.to_string_lossy().to_string());
    /// fn foo(s: &str) {}
    /// ```
    /// Use instead:
    /// ```rust
    /// let path = std::path::Path::new("x");
    /// foo(&path.to_string_lossy());
    /// fn foo(s: &str) {}
    /// ```
    #[clippy::version = "1.59.0"]
    pub UNNECESSARY_TO_OWNED,
    perf,
    "unnecessary calls to `to_owned`-like functions"
}

declare_clippy_lint! {
    /// ### What it does
    /// Checks for usage of `.collect::<Vec<String>>().join("")` on iterators.
    ///
    /// ### Why is this bad?
    /// `.collect::<String>()` is more concise and might be more performant
    ///
    /// ### Example
    /// ```rust
    /// let vector = vec!["hello",  "world"];
    /// let output = vector.iter().map(|item| item.to_uppercase()).collect::<Vec<String>>().join("");
    /// println!("{}", output);
    /// ```
    /// The correct use would be:
    /// ```rust
    /// let vector = vec!["hello",  "world"];
    /// let output = vector.iter().map(|item| item.to_uppercase()).collect::<String>();
    /// println!("{}", output);
    /// ```
    /// ### Known problems
    /// While `.collect::<String>()` is sometimes more performant, there are cases where
    /// using `.collect::<String>()` over `.collect::<Vec<String>>().join("")`
    /// will prevent loop unrolling and will result in a negative performance impact.
    ///
    /// Additionally, differences have been observed between aarch64 and x86_64 assembly output,
    /// with aarch64 tending to producing faster assembly in more cases when using `.collect::<String>()`
    #[clippy::version = "1.61.0"]
    pub UNNECESSARY_JOIN,
    pedantic,
    "using `.collect::<Vec<String>>().join(\"\")` on an iterator"
}

declare_clippy_lint! {
    /// ### What it does
    /// Checks for no-op uses of `Option::{as_deref, as_deref_mut}`,
    /// for example, `Option<&T>::as_deref()` returns the same type.
    ///
    /// ### Why is this bad?
    /// Redundant code and improving readability.
    ///
    /// ### Example
    /// ```rust
    /// let a = Some(&1);
    /// let b = a.as_deref(); // goes from Option<&i32> to Option<&i32>
    /// ```
    ///
    /// Use instead:
    /// ```rust
    /// let a = Some(&1);
    /// let b = a;
    /// ```
    #[clippy::version = "1.57.0"]
    pub NEEDLESS_OPTION_AS_DEREF,
    complexity,
    "no-op use of `deref` or `deref_mut` method to `Option`."
}

declare_clippy_lint! {
    /// ### What it does
    /// Finds usages of [`char::is_digit`](https://doc.rust-lang.org/stable/std/primitive.char.html#method.is_digit) that
    /// can be replaced with [`is_ascii_digit`](https://doc.rust-lang.org/stable/std/primitive.char.html#method.is_ascii_digit) or
    /// [`is_ascii_hexdigit`](https://doc.rust-lang.org/stable/std/primitive.char.html#method.is_ascii_hexdigit).
    ///
    /// ### Why is this bad?
    /// `is_digit(..)` is slower and requires specifying the radix.
    ///
    /// ### Example
    /// ```rust
    /// let c: char = '6';
    /// c.is_digit(10);
    /// c.is_digit(16);
    /// ```
    /// Use instead:
    /// ```rust
    /// let c: char = '6';
    /// c.is_ascii_digit();
    /// c.is_ascii_hexdigit();
    /// ```
    #[clippy::version = "1.62.0"]
    pub IS_DIGIT_ASCII_RADIX,
    style,
    "use of `char::is_digit(..)` with literal radix of 10 or 16"
}

declare_clippy_lint! {
    /// ### What it does
    /// Checks for calling `take` function after `as_ref`.
    ///
    /// ### Why is this bad?
    /// Redundant code. `take` writes `None` to its argument.
    /// In this case the modification is useless as it's a temporary that cannot be read from afterwards.
    ///
    /// ### Example
    /// ```rust
    /// let x = Some(3);
    /// x.as_ref().take();
    /// ```
    /// Use instead:
    /// ```rust
    /// let x = Some(3);
    /// x.as_ref();
    /// ```
    #[clippy::version = "1.62.0"]
    pub NEEDLESS_OPTION_TAKE,
    complexity,
    "using `.as_ref().take()` on a temporary value"
}

declare_clippy_lint! {
    /// ### What it does
    /// Checks for `replace` statements which have no effect.
    ///
    /// ### Why is this bad?
    /// It's either a mistake or confusing.
    ///
    /// ### Example
    /// ```rust
    /// "1234".replace("12", "12");
    /// "1234".replacen("12", "12", 1);
    /// ```
    #[clippy::version = "1.63.0"]
    pub NO_EFFECT_REPLACE,
    suspicious,
    "replace with no effect"
}

declare_clippy_lint! {
    /// ### What it does
    /// Checks for usage of `.then_some(..).unwrap_or(..)`
    ///
    /// ### Why is this bad?
    /// This can be written more clearly with `if .. else ..`
    ///
    /// ### Limitations
    /// This lint currently only looks for usages of
    /// `.then_some(..).unwrap_or(..)`, but will be expanded
    /// to account for similar patterns.
    ///
    /// ### Example
    /// ```rust
    /// let x = true;
    /// x.then_some("a").unwrap_or("b");
    /// ```
    /// Use instead:
    /// ```rust
    /// let x = true;
    /// if x { "a" } else { "b" };
    /// ```
    #[clippy::version = "1.64.0"]
    pub OBFUSCATED_IF_ELSE,
    style,
    "use of `.then_some(..).unwrap_or(..)` can be written \
    more clearly with `if .. else ..`"
}

declare_clippy_lint! {
    /// ### What it does
    ///
    /// Checks for calls to `iter`, `iter_mut` or `into_iter` on collections containing a single item
    ///
    /// ### Why is this bad?
    ///
    /// It is simpler to use the once function from the standard library:
    ///
    /// ### Example
    ///
    /// ```rust
    /// let a = [123].iter();
    /// let b = Some(123).into_iter();
    /// ```
    /// Use instead:
    /// ```rust
    /// use std::iter;
    /// let a = iter::once(&123);
    /// let b = iter::once(123);
    /// ```
    ///
    /// ### Known problems
    ///
    /// The type of the resulting iterator might become incompatible with its usage
    #[clippy::version = "1.65.0"]
    pub ITER_ON_SINGLE_ITEMS,
    nursery,
    "Iterator for array of length 1"
}

declare_clippy_lint! {
    /// ### What it does
    ///
    /// Checks for calls to `iter`, `iter_mut` or `into_iter` on empty collections
    ///
    /// ### Why is this bad?
    ///
    /// It is simpler to use the empty function from the standard library:
    ///
    /// ### Example
    ///
    /// ```rust
    /// use std::{slice, option};
    /// let a: slice::Iter<i32> = [].iter();
    /// let f: option::IntoIter<i32> = None.into_iter();
    /// ```
    /// Use instead:
    /// ```rust
    /// use std::iter;
    /// let a: iter::Empty<i32> = iter::empty();
    /// let b: iter::Empty<i32> = iter::empty();
    /// ```
    ///
    /// ### Known problems
    ///
    /// The type of the resulting iterator might become incompatible with its usage
    #[clippy::version = "1.65.0"]
    pub ITER_ON_EMPTY_COLLECTIONS,
    nursery,
    "Iterator for empty array"
}

declare_clippy_lint! {
    /// ### What it does
    /// Checks for naive byte counts
    ///
    /// ### Why is this bad?
    /// The [`bytecount`](https://crates.io/crates/bytecount)
    /// crate has methods to count your bytes faster, especially for large slices.
    ///
    /// ### Known problems
    /// If you have predominantly small slices, the
    /// `bytecount::count(..)` method may actually be slower. However, if you can
    /// ensure that less than 2³²-1 matches arise, the `naive_count_32(..)` can be
    /// faster in those cases.
    ///
    /// ### Example
    /// ```rust
    /// # let vec = vec![1_u8];
    /// let count = vec.iter().filter(|x| **x == 0u8).count();
    /// ```
    ///
    /// Use instead:
    /// ```rust,ignore
    /// # let vec = vec![1_u8];
    /// let count = bytecount::count(&vec, 0u8);
    /// ```
    #[clippy::version = "pre 1.29.0"]
    pub NAIVE_BYTECOUNT,
    pedantic,
    "use of naive `<slice>.filter(|&x| x == y).count()` to count byte values"
}

declare_clippy_lint! {
    /// ### What it does
    /// It checks for `str::bytes().count()` and suggests replacing it with
    /// `str::len()`.
    ///
    /// ### Why is this bad?
    /// `str::bytes().count()` is longer and may not be as performant as using
    /// `str::len()`.
    ///
    /// ### Example
    /// ```rust
    /// "hello".bytes().count();
    /// String::from("hello").bytes().count();
    /// ```
    /// Use instead:
    /// ```rust
    /// "hello".len();
    /// String::from("hello").len();
    /// ```
    #[clippy::version = "1.62.0"]
    pub BYTES_COUNT_TO_LEN,
    complexity,
    "Using `bytes().count()` when `len()` performs the same functionality"
}

declare_clippy_lint! {
    /// ### What it does
    /// Checks for calls to `ends_with` with possible file extensions
    /// and suggests to use a case-insensitive approach instead.
    ///
    /// ### Why is this bad?
    /// `ends_with` is case-sensitive and may not detect files with a valid extension.
    ///
    /// ### Example
    /// ```rust
    /// fn is_rust_file(filename: &str) -> bool {
    ///     filename.ends_with(".rs")
    /// }
    /// ```
    /// Use instead:
    /// ```rust
    /// fn is_rust_file(filename: &str) -> bool {
    ///     let filename = std::path::Path::new(filename);
    ///     filename.extension()
    ///         .map_or(false, |ext| ext.eq_ignore_ascii_case("rs"))
    /// }
    /// ```
    #[clippy::version = "1.51.0"]
    pub CASE_SENSITIVE_FILE_EXTENSION_COMPARISONS,
    pedantic,
    "Checks for calls to ends_with with case-sensitive file extensions"
}

declare_clippy_lint! {
    /// ### What it does
    /// Checks for usage of `x.get(0)` instead of
    /// `x.first()`.
    ///
    /// ### Why is this bad?
    /// Using `x.first()` is easier to read and has the same
    /// result.
    ///
    /// ### Example
    /// ```rust
    /// let x = vec![2, 3, 5];
    /// let first_element = x.get(0);
    /// ```
    ///
    /// Use instead:
    /// ```rust
    /// let x = vec![2, 3, 5];
    /// let first_element = x.first();
    /// ```
    #[clippy::version = "1.63.0"]
    pub GET_FIRST,
    style,
    "Using `x.get(0)` when `x.first()` is simpler"
}

declare_clippy_lint! {
    /// ### What it does
    ///
    /// Finds patterns that reimplement `Option::ok_or`.
    ///
    /// ### Why is this bad?
    ///
    /// Concise code helps focusing on behavior instead of boilerplate.
    ///
    /// ### Examples
    /// ```rust
    /// let foo: Option<i32> = None;
    /// foo.map_or(Err("error"), |v| Ok(v));
    /// ```
    ///
    /// Use instead:
    /// ```rust
    /// let foo: Option<i32> = None;
    /// foo.ok_or("error");
    /// ```
    #[clippy::version = "1.49.0"]
    pub MANUAL_OK_OR,
    pedantic,
    "finds patterns that can be encoded more concisely with `Option::ok_or`"
}

declare_clippy_lint! {
    /// ### What it does
    /// Checks for usage of `map(|x| x.clone())` or
    /// dereferencing closures for `Copy` types, on `Iterator` or `Option`,
    /// and suggests `cloned()` or `copied()` instead
    ///
    /// ### Why is this bad?
    /// Readability, this can be written more concisely
    ///
    /// ### Example
    /// ```rust
    /// let x = vec![42, 43];
    /// let y = x.iter();
    /// let z = y.map(|i| *i);
    /// ```
    ///
    /// The correct use would be:
    ///
    /// ```rust
    /// let x = vec![42, 43];
    /// let y = x.iter();
    /// let z = y.cloned();
    /// ```
    #[clippy::version = "pre 1.29.0"]
    pub MAP_CLONE,
    style,
    "using `iterator.map(|x| x.clone())`, or dereferencing closures for `Copy` types"
}

declare_clippy_lint! {
    /// ### What it does
    /// Checks for instances of `map_err(|_| Some::Enum)`
    ///
    /// ### Why is this bad?
    /// This `map_err` throws away the original error rather than allowing the enum to contain and report the cause of the error
    ///
    /// ### Example
    /// Before:
    /// ```rust
    /// use std::fmt;
    ///
    /// #[derive(Debug)]
    /// enum Error {
    ///     Indivisible,
    ///     Remainder(u8),
    /// }
    ///
    /// impl fmt::Display for Error {
    ///     fn fmt(&self, f: &mut fmt::Formatter<'_>) -> fmt::Result {
    ///         match self {
    ///             Error::Indivisible => write!(f, "could not divide input by three"),
    ///             Error::Remainder(remainder) => write!(
    ///                 f,
    ///                 "input is not divisible by three, remainder = {}",
    ///                 remainder
    ///             ),
    ///         }
    ///     }
    /// }
    ///
    /// impl std::error::Error for Error {}
    ///
    /// fn divisible_by_3(input: &str) -> Result<(), Error> {
    ///     input
    ///         .parse::<i32>()
    ///         .map_err(|_| Error::Indivisible)
    ///         .map(|v| v % 3)
    ///         .and_then(|remainder| {
    ///             if remainder == 0 {
    ///                 Ok(())
    ///             } else {
    ///                 Err(Error::Remainder(remainder as u8))
    ///             }
    ///         })
    /// }
    ///  ```
    ///
    ///  After:
    ///  ```rust
    /// use std::{fmt, num::ParseIntError};
    ///
    /// #[derive(Debug)]
    /// enum Error {
    ///     Indivisible(ParseIntError),
    ///     Remainder(u8),
    /// }
    ///
    /// impl fmt::Display for Error {
    ///     fn fmt(&self, f: &mut fmt::Formatter<'_>) -> fmt::Result {
    ///         match self {
    ///             Error::Indivisible(_) => write!(f, "could not divide input by three"),
    ///             Error::Remainder(remainder) => write!(
    ///                 f,
    ///                 "input is not divisible by three, remainder = {}",
    ///                 remainder
    ///             ),
    ///         }
    ///     }
    /// }
    ///
    /// impl std::error::Error for Error {
    ///     fn source(&self) -> Option<&(dyn std::error::Error + 'static)> {
    ///         match self {
    ///             Error::Indivisible(source) => Some(source),
    ///             _ => None,
    ///         }
    ///     }
    /// }
    ///
    /// fn divisible_by_3(input: &str) -> Result<(), Error> {
    ///     input
    ///         .parse::<i32>()
    ///         .map_err(Error::Indivisible)
    ///         .map(|v| v % 3)
    ///         .and_then(|remainder| {
    ///             if remainder == 0 {
    ///                 Ok(())
    ///             } else {
    ///                 Err(Error::Remainder(remainder as u8))
    ///             }
    ///         })
    /// }
    /// ```
    #[clippy::version = "1.48.0"]
    pub MAP_ERR_IGNORE,
    restriction,
    "`map_err` should not ignore the original error"
}

declare_clippy_lint! {
    /// ### What it does
    /// Checks for `&mut Mutex::lock` calls
    ///
    /// ### Why is this bad?
    /// `Mutex::lock` is less efficient than
    /// calling `Mutex::get_mut`. In addition you also have a statically
    /// guarantee that the mutex isn't locked, instead of just a runtime
    /// guarantee.
    ///
    /// ### Example
    /// ```rust
    /// use std::sync::{Arc, Mutex};
    ///
    /// let mut value_rc = Arc::new(Mutex::new(42_u8));
    /// let value_mutex = Arc::get_mut(&mut value_rc).unwrap();
    ///
    /// let mut value = value_mutex.lock().unwrap();
    /// *value += 1;
    /// ```
    /// Use instead:
    /// ```rust
    /// use std::sync::{Arc, Mutex};
    ///
    /// let mut value_rc = Arc::new(Mutex::new(42_u8));
    /// let value_mutex = Arc::get_mut(&mut value_rc).unwrap();
    ///
    /// let value = value_mutex.get_mut().unwrap();
    /// *value += 1;
    /// ```
    #[clippy::version = "1.49.0"]
    pub MUT_MUTEX_LOCK,
    style,
    "`&mut Mutex::lock` does unnecessary locking"
}

declare_clippy_lint! {
    /// ### What it does
    /// Checks for duplicate open options as well as combinations
    /// that make no sense.
    ///
    /// ### Why is this bad?
    /// In the best case, the code will be harder to read than
    /// necessary. I don't know the worst case.
    ///
    /// ### Example
    /// ```rust
    /// use std::fs::OpenOptions;
    ///
    /// OpenOptions::new().read(true).truncate(true);
    /// ```
    #[clippy::version = "pre 1.29.0"]
    pub NONSENSICAL_OPEN_OPTIONS,
    correctness,
    "nonsensical combination of options for opening a file"
}

declare_clippy_lint! {
    /// ### What it does
    ///* Checks for [push](https://doc.rust-lang.org/std/path/struct.PathBuf.html#method.push)
    /// calls on `PathBuf` that can cause overwrites.
    ///
    /// ### Why is this bad?
    /// Calling `push` with a root path at the start can overwrite the
    /// previous defined path.
    ///
    /// ### Example
    /// ```rust
    /// use std::path::PathBuf;
    ///
    /// let mut x = PathBuf::from("/foo");
    /// x.push("/bar");
    /// assert_eq!(x, PathBuf::from("/bar"));
    /// ```
    /// Could be written:
    ///
    /// ```rust
    /// use std::path::PathBuf;
    ///
    /// let mut x = PathBuf::from("/foo");
    /// x.push("bar");
    /// assert_eq!(x, PathBuf::from("/foo/bar"));
    /// ```
    #[clippy::version = "1.36.0"]
    pub PATH_BUF_PUSH_OVERWRITE,
    nursery,
    "calling `push` with file system root on `PathBuf` can overwrite it"
}

declare_clippy_lint! {
    /// ### What it does
    /// Checks for zipping a collection with the range of
    /// `0.._.len()`.
    ///
    /// ### Why is this bad?
    /// The code is better expressed with `.enumerate()`.
    ///
    /// ### Example
    /// ```rust
    /// # let x = vec![1];
    /// let _ = x.iter().zip(0..x.len());
    /// ```
    ///
    /// Use instead:
    /// ```rust
    /// # let x = vec![1];
    /// let _ = x.iter().enumerate();
    /// ```
    #[clippy::version = "pre 1.29.0"]
    pub RANGE_ZIP_WITH_LEN,
    complexity,
    "zipping iterator with a range when `enumerate()` would do"
}

declare_clippy_lint! {
    /// ### What it does
    /// Checks for usage of `.repeat(1)` and suggest the following method for each types.
    /// - `.to_string()` for `str`
    /// - `.clone()` for `String`
    /// - `.to_vec()` for `slice`
    ///
    /// The lint will evaluate constant expressions and values as arguments of `.repeat(..)` and emit a message if
    /// they are equivalent to `1`. (Related discussion in [rust-clippy#7306](https://github.com/rust-lang/rust-clippy/issues/7306))
    ///
    /// ### Why is this bad?
    /// For example, `String.repeat(1)` is equivalent to `.clone()`. If cloning
    /// the string is the intention behind this, `clone()` should be used.
    ///
    /// ### Example
    /// ```rust
    /// fn main() {
    ///     let x = String::from("hello world").repeat(1);
    /// }
    /// ```
    /// Use instead:
    /// ```rust
    /// fn main() {
    ///     let x = String::from("hello world").clone();
    /// }
    /// ```
    #[clippy::version = "1.47.0"]
    pub REPEAT_ONCE,
    complexity,
    "using `.repeat(1)` instead of `String.clone()`, `str.to_string()` or `slice.to_vec()` "
}

declare_clippy_lint! {
    /// ### What it does
    /// When sorting primitive values (integers, bools, chars, as well
    /// as arrays, slices, and tuples of such items), it is typically better to
    /// use an unstable sort than a stable sort.
    ///
    /// ### Why is this bad?
    /// Typically, using a stable sort consumes more memory and cpu cycles.
    /// Because values which compare equal are identical, preserving their
    /// relative order (the guarantee that a stable sort provides) means
    /// nothing, while the extra costs still apply.
    ///
    /// ### Known problems
    ///
    /// As pointed out in
    /// [issue #8241](https://github.com/rust-lang/rust-clippy/issues/8241),
    /// a stable sort can instead be significantly faster for certain scenarios
    /// (eg. when a sorted vector is extended with new data and resorted).
    ///
    /// For more information and benchmarking results, please refer to the
    /// issue linked above.
    ///
    /// ### Example
    /// ```rust
    /// let mut vec = vec![2, 1, 3];
    /// vec.sort();
    /// ```
    /// Use instead:
    /// ```rust
    /// let mut vec = vec![2, 1, 3];
    /// vec.sort_unstable();
    /// ```
    #[clippy::version = "1.47.0"]
    pub STABLE_SORT_PRIMITIVE,
    pedantic,
    "use of sort() when sort_unstable() is equivalent"
}

declare_clippy_lint! {
    /// ### What it does
    /// Looks for calls to `<Box<dyn Any> as Any>::type_id`.
    ///
    /// ### Why is this bad?
    /// This most certainly does not do what the user expects and is very easy to miss.
    /// Calling `type_id` on a `Box<dyn Any>` calls `type_id` on the `Box<..>` itself,
    /// so this will return the `TypeId` of the `Box<dyn Any>` type (not the type id
    /// of the value referenced by the box!).
    ///
    /// ### Example
    /// ```rust,ignore
    /// use std::any::{Any, TypeId};
    ///
    /// let any_box: Box<dyn Any> = Box::new(42_i32);
    /// assert_eq!(any_box.type_id(), TypeId::of::<i32>()); // ⚠️ this fails!
    /// ```
    /// Use instead:
    /// ```rust
    /// use std::any::{Any, TypeId};
    ///
    /// let any_box: Box<dyn Any> = Box::new(42_i32);
    /// assert_eq!((*any_box).type_id(), TypeId::of::<i32>());
    /// //          ^ dereference first, to call `type_id` on `dyn Any`
    /// ```
    #[clippy::version = "1.72.0"]
    pub TYPE_ID_ON_BOX,
    suspicious,
    "calling `.type_id()` on `Box<dyn Any>`"
}

declare_clippy_lint! {
    /// ### What it does
    /// Detects `().hash(_)`.
    ///
    /// ### Why is this bad?
    /// Hashing a unit value doesn't do anything as the implementation of `Hash` for `()` is a no-op.
    ///
    /// ### Example
    /// ```rust
    /// # use std::hash::Hash;
    /// # use std::collections::hash_map::DefaultHasher;
    /// # enum Foo { Empty, WithValue(u8) }
    /// # use Foo::*;
    /// # let mut state = DefaultHasher::new();
    /// # let my_enum = Foo::Empty;
    /// match my_enum {
    /// 	Empty => ().hash(&mut state),
    /// 	WithValue(x) => x.hash(&mut state),
    /// }
    /// ```
    /// Use instead:
    /// ```rust
    /// # use std::hash::Hash;
    /// # use std::collections::hash_map::DefaultHasher;
    /// # enum Foo { Empty, WithValue(u8) }
    /// # use Foo::*;
    /// # let mut state = DefaultHasher::new();
    /// # let my_enum = Foo::Empty;
    /// match my_enum {
    /// 	Empty => 0_u8.hash(&mut state),
    /// 	WithValue(x) => x.hash(&mut state),
    /// }
    /// ```
    #[clippy::version = "1.58.0"]
    pub UNIT_HASH,
    correctness,
    "hashing a unit value, which does nothing"
}

declare_clippy_lint! {
    /// ### What it does
    /// Checks for usage of `Vec::sort_by` passing in a closure
    /// which compares the two arguments, either directly or indirectly.
    ///
    /// ### Why is this bad?
    /// It is more clear to use `Vec::sort_by_key` (or `Vec::sort` if
    /// possible) than to use `Vec::sort_by` and a more complicated
    /// closure.
    ///
    /// ### Known problems
    /// If the suggested `Vec::sort_by_key` uses Reverse and it isn't already
    /// imported by a use statement, then it will need to be added manually.
    ///
    /// ### Example
    /// ```rust
    /// # struct A;
    /// # impl A { fn foo(&self) {} }
    /// # let mut vec: Vec<A> = Vec::new();
    /// vec.sort_by(|a, b| a.foo().cmp(&b.foo()));
    /// ```
    /// Use instead:
    /// ```rust
    /// # struct A;
    /// # impl A { fn foo(&self) {} }
    /// # let mut vec: Vec<A> = Vec::new();
    /// vec.sort_by_key(|a| a.foo());
    /// ```
    #[clippy::version = "1.46.0"]
    pub UNNECESSARY_SORT_BY,
    complexity,
    "Use of `Vec::sort_by` when `Vec::sort_by_key` or `Vec::sort` would be clearer"
}

declare_clippy_lint! {
    /// ### What it does
    /// Finds occurrences of `Vec::resize(0, an_int)`
    ///
    /// ### Why is this bad?
    /// This is probably an argument inversion mistake.
    ///
    /// ### Example
    /// ```rust
    /// vec!(1, 2, 3, 4, 5).resize(0, 5)
    /// ```
    ///
    /// Use instead:
    /// ```rust
    /// vec!(1, 2, 3, 4, 5).clear()
    /// ```
    #[clippy::version = "1.46.0"]
    pub VEC_RESIZE_TO_ZERO,
    correctness,
    "emptying a vector with `resize(0, an_int)` instead of `clear()` is probably an argument inversion mistake"
}

declare_clippy_lint! {
    /// ### What it does
    /// Checks for usage of File::read_to_end and File::read_to_string.
    ///
    /// ### Why is this bad?
    /// `fs::{read, read_to_string}` provide the same functionality when `buf` is empty with fewer imports and no intermediate values.
    /// See also: [fs::read docs](https://doc.rust-lang.org/std/fs/fn.read.html), [fs::read_to_string docs](https://doc.rust-lang.org/std/fs/fn.read_to_string.html)
    ///
    /// ### Example
    /// ```rust,no_run
    /// # use std::io::Read;
    /// # use std::fs::File;
    /// let mut f = File::open("foo.txt").unwrap();
    /// let mut bytes = Vec::new();
    /// f.read_to_end(&mut bytes).unwrap();
    /// ```
    /// Can be written more concisely as
    /// ```rust,no_run
    /// # use std::fs;
    /// let mut bytes = fs::read("foo.txt").unwrap();
    /// ```
    #[clippy::version = "1.44.0"]
    pub VERBOSE_FILE_READS,
    restriction,
    "use of `File::read_to_end` or `File::read_to_string`"
}

declare_clippy_lint! {
    /// ### What it does
    ///
    /// Checks for iterating a map (`HashMap` or `BTreeMap`) and
    /// ignoring either the keys or values.
    ///
    /// ### Why is this bad?
    ///
    /// Readability. There are `keys` and `values` methods that
    /// can be used to express that we only need the keys or the values.
    ///
    /// ### Example
    ///
    /// ```
    /// # use std::collections::HashMap;
    /// let map: HashMap<u32, u32> = HashMap::new();
    /// let values = map.iter().map(|(_, value)| value).collect::<Vec<_>>();
    /// ```
    ///
    /// Use instead:
    /// ```
    /// # use std::collections::HashMap;
    /// let map: HashMap<u32, u32> = HashMap::new();
    /// let values = map.values().collect::<Vec<_>>();
    /// ```
    #[clippy::version = "1.66.0"]
    pub ITER_KV_MAP,
    complexity,
    "iterating on map using `iter` when `keys` or `values` would do"
}

declare_clippy_lint! {
    /// ### What it does
    ///
    /// Checks an argument of `seek` method of `Seek` trait
    /// and if it start seek from `SeekFrom::Current(0)`, suggests `stream_position` instead.
    ///
    /// ### Why is this bad?
    ///
    /// Readability. Use dedicated method.
    ///
    /// ### Example
    ///
    /// ```rust,no_run
    /// use std::fs::File;
    /// use std::io::{self, Write, Seek, SeekFrom};
    ///
    /// fn main() -> io::Result<()> {
    ///     let mut f = File::create("foo.txt")?;
    ///     f.write_all(b"Hello")?;
    ///     eprintln!("Written {} bytes", f.seek(SeekFrom::Current(0))?);
    ///
    ///     Ok(())
    /// }
    /// ```
    /// Use instead:
    /// ```rust,no_run
    /// use std::fs::File;
    /// use std::io::{self, Write, Seek, SeekFrom};
    ///
    /// fn main() -> io::Result<()> {
    ///     let mut f = File::create("foo.txt")?;
    ///     f.write_all(b"Hello")?;
    ///     eprintln!("Written {} bytes", f.stream_position()?);
    ///
    ///     Ok(())
    /// }
    /// ```
    #[clippy::version = "1.67.0"]
    pub SEEK_FROM_CURRENT,
    complexity,
    "use dedicated method for seek from current position"
}

declare_clippy_lint! {
    /// ### What it does
    ///
    /// Checks for jumps to the start of a stream that implements `Seek`
    /// and uses the `seek` method providing `Start` as parameter.
    ///
    /// ### Why is this bad?
    ///
    /// Readability. There is a specific method that was implemented for
    /// this exact scenario.
    ///
    /// ### Example
    /// ```rust
    /// # use std::io;
    /// fn foo<T: io::Seek>(t: &mut T) {
    ///     t.seek(io::SeekFrom::Start(0));
    /// }
    /// ```
    /// Use instead:
    /// ```rust
    /// # use std::io;
    /// fn foo<T: io::Seek>(t: &mut T) {
    ///     t.rewind();
    /// }
    /// ```
    #[clippy::version = "1.67.0"]
    pub SEEK_TO_START_INSTEAD_OF_REWIND,
    complexity,
    "jumping to the start of stream using `seek` method"
}

declare_clippy_lint! {
    /// ### What it does
    /// Checks for functions collecting an iterator when collect
    /// is not needed.
    ///
    /// ### Why is this bad?
    /// `collect` causes the allocation of a new data structure,
    /// when this allocation may not be needed.
    ///
    /// ### Example
    /// ```rust
    /// # let iterator = vec![1].into_iter();
    /// let len = iterator.collect::<Vec<_>>().len();
    /// ```
    /// Use instead:
    /// ```rust
    /// # let iterator = vec![1].into_iter();
    /// let len = iterator.count();
    /// ```
    #[clippy::version = "1.30.0"]
    pub NEEDLESS_COLLECT,
    nursery,
    "collecting an iterator when collect is not needed"
}

declare_clippy_lint! {
    /// ### What it does
    ///
    /// Checks for `Command::arg()` invocations that look like they
    /// should be multiple arguments instead, such as `arg("-t ext2")`.
    ///
    /// ### Why is this bad?
    ///
    /// `Command::arg()` does not split arguments by space. An argument like `arg("-t ext2")`
    /// will be passed as a single argument to the command,
    /// which is likely not what was intended.
    ///
    /// ### Example
    /// ```rust
    /// std::process::Command::new("echo").arg("-n hello").spawn().unwrap();
    /// ```
    /// Use instead:
    /// ```rust
    /// std::process::Command::new("echo").args(["-n", "hello"]).spawn().unwrap();
    /// ```
    #[clippy::version = "1.69.0"]
    pub SUSPICIOUS_COMMAND_ARG_SPACE,
    suspicious,
    "single command line argument that looks like it should be multiple arguments"
}

declare_clippy_lint! {
    /// ### What it does
    /// Checks for usage of `.drain(..)` for the sole purpose of clearing a container.
    ///
    /// ### Why is this bad?
    /// This creates an unnecessary iterator that is dropped immediately.
    ///
    /// Calling `.clear()` also makes the intent clearer.
    ///
    /// ### Example
    /// ```rust
    /// let mut v = vec![1, 2, 3];
    /// v.drain(..);
    /// ```
    /// Use instead:
    /// ```rust
    /// let mut v = vec![1, 2, 3];
    /// v.clear();
    /// ```
    #[clippy::version = "1.70.0"]
    pub CLEAR_WITH_DRAIN,
    nursery,
    "calling `drain` in order to `clear` a container"
}

declare_clippy_lint! {
    /// ### What it does
    /// Checks for `.rev().next()` on a `DoubleEndedIterator`
    ///
    /// ### Why is this bad?
    /// `.next_back()` is cleaner.
    ///
    /// ### Example
    /// ```rust
    /// # let foo = [0; 10];
    /// foo.iter().rev().next();
    /// ```
    /// Use instead:
    /// ```rust
    /// # let foo = [0; 10];
    /// foo.iter().next_back();
    /// ```
    #[clippy::version = "1.71.0"]
    pub MANUAL_NEXT_BACK,
    style,
    "manual reverse iteration of `DoubleEndedIterator`"
}

declare_clippy_lint! {
    /// ### What it does
    /// Checks for calls to `.drain()` that clear the collection, immediately followed by a call to `.collect()`.
    ///
    /// > "Collection" in this context refers to any type with a `drain` method:
    /// > `Vec`, `VecDeque`, `BinaryHeap`, `HashSet`,`HashMap`, `String`
    ///
    /// ### Why is this bad?
    /// Using `mem::take` is faster as it avoids the allocation.
    /// When using `mem::take`, the old collection is replaced with an empty one and ownership of
    /// the old collection is returned.
    ///
    /// ### Known issues
    /// `mem::take(&mut vec)` is almost equivalent to `vec.drain(..).collect()`, except that
    /// it also moves the **capacity**. The user might have explicitly written it this way
    /// to keep the capacity on the original `Vec`.
    ///
    /// ### Example
    /// ```rust
    /// fn remove_all(v: &mut Vec<i32>) -> Vec<i32> {
    ///     v.drain(..).collect()
    /// }
    /// ```
    /// Use instead:
    /// ```rust
    /// use std::mem;
    /// fn remove_all(v: &mut Vec<i32>) -> Vec<i32> {
    ///     mem::take(v)
    /// }
    /// ```
    #[clippy::version = "1.71.0"]
    pub DRAIN_COLLECT,
    perf,
    "calling `.drain(..).collect()` to move all elements into a new collection"
}

declare_clippy_lint! {
    /// ### What it does
    /// Checks for usage of `Iterator::fold` with a type that implements `Try`.
    ///
    /// ### Why is this bad?
    /// The code should use `try_fold` instead, which short-circuits on failure, thus opening the
    /// door for additional optimizations not possible with `fold` as rustc can guarantee the
    /// function is never called on `None`, `Err`, etc., alleviating otherwise necessary checks. It's
    /// also slightly more idiomatic.
    ///
    /// ### Known issues
    /// This lint doesn't take into account whether a function does something on the failure case,
    /// i.e., whether short-circuiting will affect behavior. Refactoring to `try_fold` is not
    /// desirable in those cases.
    ///
    /// ### Example
    /// ```rust
    /// vec![1, 2, 3].iter().fold(Some(0i32), |sum, i| sum?.checked_add(*i));
    /// ```
    /// Use instead:
    /// ```rust
    /// vec![1, 2, 3].iter().try_fold(0i32, |sum, i| sum.checked_add(*i));
    /// ```
    #[clippy::version = "1.72.0"]
    pub MANUAL_TRY_FOLD,
    perf,
    "checks for usage of `Iterator::fold` with a type that implements `Try`"
}

declare_clippy_lint! {
    /// Looks for calls to [`Stdin::read_line`] to read a line from the standard input
    /// into a string, then later attempting to parse this string into a type without first trimming it, which will
    /// always fail because the string has a trailing newline in it.
    ///
    /// ### Why is this bad?
    /// The `.parse()` call will always fail.
    ///
    /// ### Example
    /// ```rust,ignore
    /// let mut input = String::new();
    /// std::io::stdin().read_line(&mut input).expect("Failed to read a line");
    /// let num: i32 = input.parse().expect("Not a number!");
    /// assert_eq!(num, 42); // we never even get here!
    /// ```
    /// Use instead:
    /// ```rust,ignore
    /// let mut input = String::new();
    /// std::io::stdin().read_line(&mut input).expect("Failed to read a line");
    /// let num: i32 = input.trim_end().parse().expect("Not a number!");
    /// //                  ^^^^^^^^^^^ remove the trailing newline
    /// assert_eq!(num, 42);
    /// ```
    #[clippy::version = "1.72.0"]
    pub READ_LINE_WITHOUT_TRIM,
    correctness,
    "calling `Stdin::read_line`, then trying to parse it without first trimming"
}

<<<<<<< HEAD
=======
declare_clippy_lint! {
    /// ### What it does
    /// Checks for `<string_lit>.chars().any(|i| i == c)`.
    ///
    /// ### Why is this bad?
    /// It's significantly slower than using a pattern instead, like
    /// `matches!(c, '\\' | '.' | '+')`.
    ///
    /// Despite this being faster, this is not `perf` as this is pretty common, and is a rather nice
    /// way to check if a `char` is any in a set. In any case, this `restriction` lint is available
    /// for situations where that additional performance is absolutely necessary.
    ///
    /// ### Example
    /// ```rust
    /// # let c = 'c';
    /// "\\.+*?()|[]{}^$#&-~".chars().any(|x| x == c);
    /// ```
    /// Use instead:
    /// ```rust
    /// # let c = 'c';
    /// matches!(c, '\\' | '.' | '+' | '*' | '(' | ')' | '|' | '[' | ']' | '{' | '}' | '^' | '$' | '#' | '&' | '-' | '~');
    /// ```
    #[clippy::version = "1.72.0"]
    pub STRING_LIT_CHARS_ANY,
    restriction,
    "checks for `<string_lit>.chars().any(|i| i == c)`"
}

declare_clippy_lint! {
    /// ### What it does
    /// Checks for usage of `.map(|_| format!(..)).collect::<String>()`.
    ///
    /// ### Why is this bad?
    /// This allocates a new string for every element in the iterator.
    /// This can be done more efficiently by creating the `String` once and appending to it in `Iterator::fold`,
    /// using either the `write!` macro which supports exactly the same syntax as the `format!` macro,
    /// or concatenating with `+` in case the iterator yields `&str`/`String`.
    ///
    /// Note also that `write!`-ing into a `String` can never fail, despite the return type of `write!` being `std::fmt::Result`,
    /// so it can be safely ignored or unwrapped.
    ///
    /// ### Example
    /// ```rust
    /// fn hex_encode(bytes: &[u8]) -> String {
    ///     bytes.iter().map(|b| format!("{b:02X}")).collect()
    /// }
    /// ```
    /// Use instead:
    /// ```rust
    /// use std::fmt::Write;
    /// fn hex_encode(bytes: &[u8]) -> String {
    ///     bytes.iter().fold(String::new(), |mut output, b| {
    ///         let _ = write!(output, "{b:02X}");
    ///         output
    ///     })
    /// }
    /// ```
    #[clippy::version = "1.72.0"]
    pub FORMAT_COLLECT,
    perf,
    "`format!`ing every element in a collection, then collecting the strings into a new `String`"
}

declare_clippy_lint! {
    /// ### What it does
    /// Checks for usage of `.skip(0)` on iterators.
    ///
    /// ### Why is this bad?
    /// This was likely intended to be `.skip(1)` to skip the first element, as `.skip(0)` does
    /// nothing. If not, the call should be removed.
    ///
    /// ### Example
    /// ```rust
    /// let v = vec![1, 2, 3];
    /// let x = v.iter().skip(0).collect::<Vec<_>>();
    /// let y = v.iter().collect::<Vec<_>>();
    /// assert_eq!(x, y);
    /// ```
    #[clippy::version = "1.72.0"]
    pub ITER_SKIP_ZERO,
    correctness,
    "disallows `.skip(0)`"
}

declare_clippy_lint! {
    /// ### What it does
    /// Checks for usage of `bool::then` in `Iterator::filter_map`.
    ///
    /// ### Why is this bad?
    /// This can be written with `filter` then `map` instead, which would reduce nesting and
    /// separates the filtering from the transformation phase. This comes with no cost to
    /// performance and is just cleaner.
    ///
    /// ### Limitations
    /// Does not lint `bool::then_some`, as it eagerly evaluates its arguments rather than lazily.
    /// This can create differing behavior, so better safe than sorry.
    ///
    /// ### Example
    /// ```rust
    /// # fn really_expensive_fn(i: i32) -> i32 { i }
    /// # let v = vec![];
    /// _ = v.into_iter().filter_map(|i| (i % 2 == 0).then(|| really_expensive_fn(i)));
    /// ```
    /// Use instead:
    /// ```rust
    /// # fn really_expensive_fn(i: i32) -> i32 { i }
    /// # let v = vec![];
    /// _ = v.into_iter().filter(|i| i % 2 == 0).map(|i| really_expensive_fn(i));
    /// ```
    #[clippy::version = "1.72.0"]
    pub FILTER_MAP_BOOL_THEN,
    style,
    "checks for usage of `bool::then` in `Iterator::filter_map`"
}

declare_clippy_lint! {
    /// ### What it does
    /// Looks for calls to `RwLock::write` where the lock is only used for reading.
    ///
    /// ### Why is this bad?
    /// The write portion of `RwLock` is exclusive, meaning that no other thread
    /// can access the lock while this writer is active.
    ///
    /// ### Example
    /// ```rust
    /// use std::sync::RwLock;
    /// fn assert_is_zero(lock: &RwLock<i32>) {
    ///     let num = lock.write().unwrap();
    ///     assert_eq!(*num, 0);
    /// }
    /// ```
    ///
    /// Use instead:
    /// ```rust
    /// use std::sync::RwLock;
    /// fn assert_is_zero(lock: &RwLock<i32>) {
    ///     let num = lock.read().unwrap();
    ///     assert_eq!(*num, 0);
    /// }
    /// ```
    #[clippy::version = "1.73.0"]
    pub READONLY_WRITE_LOCK,
    nursery,
    "acquiring a write lock when a read lock would work"
}

>>>>>>> d3c5b488
pub struct Methods {
    avoid_breaking_exported_api: bool,
    msrv: Msrv,
    allow_expect_in_tests: bool,
    allow_unwrap_in_tests: bool,
}

impl Methods {
    #[must_use]
    pub fn new(
        avoid_breaking_exported_api: bool,
        msrv: Msrv,
        allow_expect_in_tests: bool,
        allow_unwrap_in_tests: bool,
    ) -> Self {
        Self {
            avoid_breaking_exported_api,
            msrv,
            allow_expect_in_tests,
            allow_unwrap_in_tests,
        }
    }
}

impl_lint_pass!(Methods => [
    UNWRAP_USED,
    EXPECT_USED,
    SHOULD_IMPLEMENT_TRAIT,
    WRONG_SELF_CONVENTION,
    OK_EXPECT,
    UNWRAP_OR_DEFAULT,
    MAP_UNWRAP_OR,
    RESULT_MAP_OR_INTO_OPTION,
    OPTION_MAP_OR_NONE,
    BIND_INSTEAD_OF_MAP,
    OR_FUN_CALL,
    OR_THEN_UNWRAP,
    EXPECT_FUN_CALL,
    CHARS_NEXT_CMP,
    CHARS_LAST_CMP,
    CLONE_ON_COPY,
    CLONE_ON_REF_PTR,
    COLLAPSIBLE_STR_REPLACE,
    ITER_OVEREAGER_CLONED,
    CLONED_INSTEAD_OF_COPIED,
    FLAT_MAP_OPTION,
    INEFFICIENT_TO_STRING,
    NEW_RET_NO_SELF,
    SINGLE_CHAR_PATTERN,
    SINGLE_CHAR_ADD_STR,
    SEARCH_IS_SOME,
    FILTER_NEXT,
    SKIP_WHILE_NEXT,
    FILTER_MAP_IDENTITY,
    MAP_IDENTITY,
    MANUAL_FILTER_MAP,
    MANUAL_FIND_MAP,
    OPTION_FILTER_MAP,
    FILTER_MAP_NEXT,
    FLAT_MAP_IDENTITY,
    MAP_FLATTEN,
    ITERATOR_STEP_BY_ZERO,
    ITER_NEXT_SLICE,
    ITER_COUNT,
    ITER_NTH,
    ITER_NTH_ZERO,
    BYTES_NTH,
    ITER_SKIP_NEXT,
    GET_UNWRAP,
    GET_LAST_WITH_LEN,
    STRING_EXTEND_CHARS,
    ITER_CLONED_COLLECT,
    ITER_WITH_DRAIN,
    TYPE_ID_ON_BOX,
    USELESS_ASREF,
    UNNECESSARY_FOLD,
    UNNECESSARY_FILTER_MAP,
    UNNECESSARY_FIND_MAP,
    INTO_ITER_ON_REF,
    SUSPICIOUS_MAP,
    UNINIT_ASSUMED_INIT,
    MANUAL_SATURATING_ARITHMETIC,
    ZST_OFFSET,
    FILETYPE_IS_FILE,
    OPTION_AS_REF_DEREF,
    UNNECESSARY_LAZY_EVALUATIONS,
    MAP_COLLECT_RESULT_UNIT,
    FROM_ITER_INSTEAD_OF_COLLECT,
    INSPECT_FOR_EACH,
    IMPLICIT_CLONE,
    SUSPICIOUS_TO_OWNED,
    SUSPICIOUS_SPLITN,
    MANUAL_STR_REPEAT,
    EXTEND_WITH_DRAIN,
    MANUAL_SPLIT_ONCE,
    NEEDLESS_SPLITN,
    UNNECESSARY_TO_OWNED,
    UNNECESSARY_JOIN,
    ERR_EXPECT,
    NEEDLESS_OPTION_AS_DEREF,
    IS_DIGIT_ASCII_RADIX,
    NEEDLESS_OPTION_TAKE,
    NO_EFFECT_REPLACE,
    OBFUSCATED_IF_ELSE,
    ITER_ON_SINGLE_ITEMS,
    ITER_ON_EMPTY_COLLECTIONS,
    NAIVE_BYTECOUNT,
    BYTES_COUNT_TO_LEN,
    CASE_SENSITIVE_FILE_EXTENSION_COMPARISONS,
    GET_FIRST,
    MANUAL_OK_OR,
    MAP_CLONE,
    MAP_ERR_IGNORE,
    MUT_MUTEX_LOCK,
    NONSENSICAL_OPEN_OPTIONS,
    PATH_BUF_PUSH_OVERWRITE,
    RANGE_ZIP_WITH_LEN,
    REPEAT_ONCE,
    STABLE_SORT_PRIMITIVE,
    UNIT_HASH,
    READ_LINE_WITHOUT_TRIM,
    UNNECESSARY_SORT_BY,
    VEC_RESIZE_TO_ZERO,
    VERBOSE_FILE_READS,
    ITER_KV_MAP,
    SEEK_FROM_CURRENT,
    SEEK_TO_START_INSTEAD_OF_REWIND,
    NEEDLESS_COLLECT,
    SUSPICIOUS_COMMAND_ARG_SPACE,
    CLEAR_WITH_DRAIN,
    MANUAL_NEXT_BACK,
    UNNECESSARY_LITERAL_UNWRAP,
    DRAIN_COLLECT,
    MANUAL_TRY_FOLD,
    FORMAT_COLLECT,
    STRING_LIT_CHARS_ANY,
    ITER_SKIP_ZERO,
    FILTER_MAP_BOOL_THEN,
    READONLY_WRITE_LOCK
]);

/// Extracts a method call name, args, and `Span` of the method name.
fn method_call<'tcx>(
    recv: &'tcx hir::Expr<'tcx>,
) -> Option<(&'tcx str, &'tcx hir::Expr<'tcx>, &'tcx [hir::Expr<'tcx>], Span, Span)> {
    if let ExprKind::MethodCall(path, receiver, args, call_span) = recv.kind {
        if !args.iter().any(|e| e.span.from_expansion()) && !receiver.span.from_expansion() {
            let name = path.ident.name.as_str();
            return Some((name, receiver, args, path.ident.span, call_span));
        }
    }
    None
}

impl<'tcx> LateLintPass<'tcx> for Methods {
    fn check_expr(&mut self, cx: &LateContext<'tcx>, expr: &'tcx hir::Expr<'_>) {
        if expr.span.from_expansion() {
            return;
        }

        self.check_methods(cx, expr);

        match expr.kind {
            hir::ExprKind::Call(func, args) => {
                from_iter_instead_of_collect::check(cx, expr, args, func);
            },
            hir::ExprKind::MethodCall(method_call, receiver, args, _) => {
                let method_span = method_call.ident.span;
                or_fun_call::check(cx, expr, method_span, method_call.ident.as_str(), receiver, args);
                expect_fun_call::check(cx, expr, method_span, method_call.ident.as_str(), receiver, args);
                clone_on_copy::check(cx, expr, method_call.ident.name, receiver, args);
                clone_on_ref_ptr::check(cx, expr, method_call.ident.name, receiver, args);
                inefficient_to_string::check(cx, expr, method_call.ident.name, receiver, args);
                single_char_add_str::check(cx, expr, receiver, args);
                into_iter_on_ref::check(cx, expr, method_span, method_call.ident.name, receiver);
                single_char_pattern::check(cx, expr, method_call.ident.name, receiver, args);
                unnecessary_to_owned::check(cx, expr, method_call.ident.name, receiver, args, &self.msrv);
            },
            hir::ExprKind::Binary(op, lhs, rhs) if op.node == hir::BinOpKind::Eq || op.node == hir::BinOpKind::Ne => {
                let mut info = BinaryExprInfo {
                    expr,
                    chain: lhs,
                    other: rhs,
                    eq: op.node == hir::BinOpKind::Eq,
                };
                lint_binary_expr_with_method_call(cx, &mut info);
            },
            _ => (),
        }
    }

    #[allow(clippy::too_many_lines)]
    fn check_impl_item(&mut self, cx: &LateContext<'tcx>, impl_item: &'tcx hir::ImplItem<'_>) {
        if in_external_macro(cx.sess(), impl_item.span) {
            return;
        }
        let name = impl_item.ident.name.as_str();
        let parent = cx.tcx.hir().get_parent_item(impl_item.hir_id()).def_id;
        let item = cx.tcx.hir().expect_item(parent);
        let self_ty = cx.tcx.type_of(item.owner_id).instantiate_identity();

        let implements_trait = matches!(item.kind, hir::ItemKind::Impl(hir::Impl { of_trait: Some(_), .. }));
        if let hir::ImplItemKind::Fn(ref sig, id) = impl_item.kind {
            let method_sig = cx.tcx.fn_sig(impl_item.owner_id).instantiate_identity();
            let method_sig = cx.tcx.erase_late_bound_regions(method_sig);
            let first_arg_ty_opt = method_sig.inputs().iter().next().copied();
            // if this impl block implements a trait, lint in trait definition instead
            if !implements_trait && cx.effective_visibilities.is_exported(impl_item.owner_id.def_id) {
                // check missing trait implementations
                for method_config in &TRAIT_METHODS {
                    if name == method_config.method_name
                        && sig.decl.inputs.len() == method_config.param_count
                        && method_config.output_type.matches(&sig.decl.output)
                        // in case there is no first arg, since we already have checked the number of arguments
                        // it's should be always true
                        && first_arg_ty_opt.map_or(true, |first_arg_ty| method_config
                            .self_kind.matches(cx, self_ty, first_arg_ty)
                            )
                        && fn_header_equals(method_config.fn_header, sig.header)
                        && method_config.lifetime_param_cond(impl_item)
                    {
                        span_lint_and_help(
                            cx,
                            SHOULD_IMPLEMENT_TRAIT,
                            impl_item.span,
                            &format!(
                                "method `{}` can be confused for the standard trait method `{}::{}`",
                                method_config.method_name, method_config.trait_name, method_config.method_name
                            ),
                            None,
                            &format!(
                                "consider implementing the trait `{}` or choosing a less ambiguous method name",
                                method_config.trait_name
                            ),
                        );
                    }
                }
            }

            if sig.decl.implicit_self.has_implicit_self()
                    && !(self.avoid_breaking_exported_api
                    && cx.effective_visibilities.is_exported(impl_item.owner_id.def_id))
                    && let Some(first_arg) = iter_input_pats(sig.decl, cx.tcx.hir().body(id)).next()
                    && let Some(first_arg_ty) = first_arg_ty_opt
                {
                    wrong_self_convention::check(
                        cx,
                        name,
                        self_ty,
                        first_arg_ty,
                        first_arg.pat.span,
                        implements_trait,
                        false
                    );
                }
        }

        // if this impl block implements a trait, lint in trait definition instead
        if implements_trait {
            return;
        }

        if let hir::ImplItemKind::Fn(_, _) = impl_item.kind {
            let ret_ty = return_ty(cx, impl_item.owner_id);

            if contains_ty_adt_constructor_opaque(cx, ret_ty, self_ty) {
                return;
            }

            if name == "new" && ret_ty != self_ty {
                span_lint(
                    cx,
                    NEW_RET_NO_SELF,
                    impl_item.span,
                    "methods called `new` usually return `Self`",
                );
            }
        }
    }

    fn check_trait_item(&mut self, cx: &LateContext<'tcx>, item: &'tcx TraitItem<'_>) {
        if in_external_macro(cx.tcx.sess, item.span) {
            return;
        }

        if_chain! {
            if let TraitItemKind::Fn(ref sig, _) = item.kind;
            if sig.decl.implicit_self.has_implicit_self();
            if let Some(first_arg_ty) = sig.decl.inputs.iter().next();

            then {
                let first_arg_span = first_arg_ty.span;
                let first_arg_ty = hir_ty_to_ty(cx.tcx, first_arg_ty);
                let self_ty = TraitRef::identity(cx.tcx, item.owner_id.to_def_id()).self_ty();
                wrong_self_convention::check(
                    cx,
                    item.ident.name.as_str(),
                    self_ty,
                    first_arg_ty,
                    first_arg_span,
                    false,
                    true,
                );
            }
        }

        if_chain! {
            if item.ident.name == sym::new;
            if let TraitItemKind::Fn(_, _) = item.kind;
            let ret_ty = return_ty(cx, item.owner_id);
            let self_ty = TraitRef::identity(cx.tcx, item.owner_id.to_def_id()).self_ty();
            if !ret_ty.contains(self_ty);

            then {
                span_lint(
                    cx,
                    NEW_RET_NO_SELF,
                    item.span,
                    "methods called `new` usually return `Self`",
                );
            }
        }
    }

    extract_msrv_attr!(LateContext);
}

impl Methods {
    #[allow(clippy::too_many_lines)]
    fn check_methods<'tcx>(&self, cx: &LateContext<'tcx>, expr: &'tcx Expr<'_>) {
        if let Some((name, recv, args, span, call_span)) = method_call(expr) {
            match (name, args) {
                ("add" | "offset" | "sub" | "wrapping_offset" | "wrapping_add" | "wrapping_sub", [_arg]) => {
                    zst_offset::check(cx, expr, recv);
                },
                ("and_then", [arg]) => {
                    let biom_option_linted = bind_instead_of_map::OptionAndThenSome::check(cx, expr, recv, arg);
                    let biom_result_linted = bind_instead_of_map::ResultAndThenOk::check(cx, expr, recv, arg);
                    if !biom_option_linted && !biom_result_linted {
                        unnecessary_lazy_eval::check(cx, expr, recv, arg, "and");
                    }
                },
                ("arg", [arg]) => {
                    suspicious_command_arg_space::check(cx, recv, arg, span);
                }
                ("as_deref" | "as_deref_mut", []) => {
                    needless_option_as_deref::check(cx, expr, recv, name);
                },
                ("as_mut", []) => useless_asref::check(cx, expr, "as_mut", recv),
                ("as_ref", []) => useless_asref::check(cx, expr, "as_ref", recv),
                ("assume_init", []) => uninit_assumed_init::check(cx, expr, recv),
                ("cloned", []) => cloned_instead_of_copied::check(cx, expr, recv, span, &self.msrv),
                ("collect", []) if is_trait_method(cx, expr, sym::Iterator) => {
                    needless_collect::check(cx, span, expr, recv, call_span);
                    match method_call(recv) {
                        Some((name @ ("cloned" | "copied"), recv2, [], _, _)) => {
                            iter_cloned_collect::check(cx, name, expr, recv2);
                        },
                        Some(("map", m_recv, [m_arg], m_ident_span, _)) => {
                            map_collect_result_unit::check(cx, expr, m_recv, m_arg);
                            format_collect::check(cx, expr, m_arg, m_ident_span);
                        },
                        Some(("take", take_self_arg, [take_arg], _, _)) => {
                            if self.msrv.meets(msrvs::STR_REPEAT) {
                                manual_str_repeat::check(cx, expr, recv, take_self_arg, take_arg);
                            }
                        },
                        Some(("drain", recv, args, ..)) => {
                            drain_collect::check(cx, args, expr, recv);
                        }
                        _ => {},
                    }
                },
                ("count", []) if is_trait_method(cx, expr, sym::Iterator) => match method_call(recv) {
                    Some(("cloned", recv2, [], _, _)) => iter_overeager_cloned::check(cx, expr, recv, recv2, true, false),
                    Some((name2 @ ("into_iter" | "iter" | "iter_mut"), recv2, [], _, _)) => {
                        iter_count::check(cx, expr, recv2, name2);
                    },
                    Some(("map", _, [arg], _, _)) => suspicious_map::check(cx, expr, recv, arg),
                    Some(("filter", recv2, [arg], _, _)) => bytecount::check(cx, expr, recv2, arg),
                    Some(("bytes", recv2, [], _, _)) => bytes_count_to_len::check(cx, expr, recv, recv2),
                    _ => {},
                },
                ("drain", ..) => {
                    if let Node::Stmt(Stmt { hir_id: _, kind, .. }) = cx.tcx.hir().get_parent(expr.hir_id)
                        && matches!(kind, StmtKind::Semi(_))
                        && args.len() <= 1
                    {
                        clear_with_drain::check(cx, expr, recv, span, args.first());
                    } else if let [arg] = args {
                        iter_with_drain::check(cx, expr, recv, span, arg);
                    }
                },
                ("ends_with", [arg]) => {
                    if let ExprKind::MethodCall(.., span) = expr.kind {
                        case_sensitive_file_extension_comparisons::check(cx, expr, span, recv, arg);
                    }
                },
                ("expect", [_]) => {
                    match method_call(recv) {
                        Some(("ok", recv, [], _, _)) => ok_expect::check(cx, expr, recv),
                        Some(("err", recv, [], err_span, _)) => err_expect::check(cx, expr, recv, span, err_span, &self.msrv),
                        _ => expect_used::check(cx, expr, recv, false, self.allow_expect_in_tests),
                    }
                    unnecessary_literal_unwrap::check(cx, expr, recv, name, args);
                },
                ("expect_err", [_]) => {
                    unnecessary_literal_unwrap::check(cx, expr, recv, name, args);
                    expect_used::check(cx, expr, recv, true, self.allow_expect_in_tests);
                },
                ("extend", [arg]) => {
                    string_extend_chars::check(cx, expr, recv, arg);
                    extend_with_drain::check(cx, expr, recv, arg);
                },
                ("filter_map", [arg]) => {
                    unnecessary_filter_map::check(cx, expr, arg, name);
                    filter_map_bool_then::check(cx, expr, arg, call_span);
                    filter_map_identity::check(cx, expr, arg, span);
                },
                ("find_map", [arg]) => {
                    unnecessary_filter_map::check(cx, expr, arg, name);
                },
                ("flat_map", [arg]) => {
                    flat_map_identity::check(cx, expr, arg, span);
                    flat_map_option::check(cx, expr, arg, span);
                },
                ("flatten", []) => match method_call(recv) {
                    Some(("map", recv, [map_arg], map_span, _)) => map_flatten::check(cx, expr, recv, map_arg, map_span),
                    Some(("cloned", recv2, [], _, _)) => iter_overeager_cloned::check(cx, expr, recv, recv2, false, true),
                    _ => {},
                },
                ("fold", [init, acc]) => {
                    manual_try_fold::check(cx, expr, init, acc, call_span, &self.msrv);
                    unnecessary_fold::check(cx, expr, init, acc, span);
                },
                ("for_each", [_]) => {
                    if let Some(("inspect", _, [_], span2, _)) = method_call(recv) {
                        inspect_for_each::check(cx, expr, span2);
                    }
                },
                ("get", [arg]) => {
                    get_first::check(cx, expr, recv, arg);
                    get_last_with_len::check(cx, expr, recv, arg);
                },
                ("get_or_insert_with", [arg]) => unnecessary_lazy_eval::check(cx, expr, recv, arg, "get_or_insert"),
                ("hash", [arg]) => {
                    unit_hash::check(cx, expr, recv, arg);
                },
                ("is_file", []) => filetype_is_file::check(cx, expr, recv),
                ("is_digit", [radix]) => is_digit_ascii_radix::check(cx, expr, recv, radix, &self.msrv),
                ("is_none", []) => check_is_some_is_none(cx, expr, recv, false),
                ("is_some", []) => check_is_some_is_none(cx, expr, recv, true),
                ("iter" | "iter_mut" | "into_iter", []) => {
                    iter_on_single_or_empty_collections::check(cx, expr, name, recv);
                },
                ("join", [join_arg]) => {
                    if let Some(("collect", _, _, span, _)) = method_call(recv) {
                        unnecessary_join::check(cx, expr, recv, join_arg, span);
                    }
                },
                ("skip", [arg]) => {
                    iter_skip_zero::check(cx, expr, arg);

                    if let Some((name2, recv2, args2, _span2, _)) = method_call(recv) {
                        if let ("cloned", []) = (name2, args2) {
                            iter_overeager_cloned::check(cx, expr, recv, recv2, false, false);
                        }
                    }
                }
                ("last", []) => {
                    if let Some((name2, recv2, args2, _span2, _)) = method_call(recv) {
                        if let ("cloned", []) = (name2, args2) {
                            iter_overeager_cloned::check(cx, expr, recv, recv2, false, false);
                        }
                    }
                },
                ("lock", []) => {
                    mut_mutex_lock::check(cx, expr, recv, span);
                },
                (name @ ("map" | "map_err"), [m_arg]) => {
                    if name == "map" {
                        map_clone::check(cx, expr, recv, m_arg, &self.msrv);
                        if let Some((map_name @ ("iter" | "into_iter"), recv2, _, _, _)) = method_call(recv) {
                            iter_kv_map::check(cx, map_name, expr, recv2, m_arg);
                        }
                    } else {
                        map_err_ignore::check(cx, expr, m_arg);
                    }
                    if let Some((name, recv2, args, span2,_)) = method_call(recv) {
                        match (name, args) {
                            ("as_mut", []) => option_as_ref_deref::check(cx, expr, recv2, m_arg, true, &self.msrv),
                            ("as_ref", []) => option_as_ref_deref::check(cx, expr, recv2, m_arg, false, &self.msrv),
                            ("filter", [f_arg]) => {
                                filter_map::check(cx, expr, recv2, f_arg, span2, recv, m_arg, span, false);
                            },
                            ("find", [f_arg]) => {
                                filter_map::check(cx, expr, recv2, f_arg, span2, recv, m_arg, span, true);
                            },
                            _ => {},
                        }
                    }
                    map_identity::check(cx, expr, recv, m_arg, name, span);
                },
                ("map_or", [def, map]) => {
                    option_map_or_none::check(cx, expr, recv, def, map);
                    manual_ok_or::check(cx, expr, recv, def, map);
                },
                ("next", []) => {
                    if let Some((name2, recv2, args2, _, _)) = method_call(recv) {
                        match (name2, args2) {
                            ("cloned", []) => iter_overeager_cloned::check(cx, expr, recv, recv2, false, false),
                            ("filter", [arg]) => filter_next::check(cx, expr, recv2, arg),
                            ("filter_map", [arg]) => filter_map_next::check(cx, expr, recv2, arg, &self.msrv),
                            ("iter", []) => iter_next_slice::check(cx, expr, recv2),
                            ("skip", [arg]) => iter_skip_next::check(cx, expr, recv2, arg),
                            ("skip_while", [_]) => skip_while_next::check(cx, expr),
                            ("rev", [])=> manual_next_back::check(cx, expr, recv, recv2),
                            _ => {},
                        }
                    }
                },
                ("any", [arg]) if let ExprKind::Closure(arg) = arg.kind
                    && let body = cx.tcx.hir().body(arg.body)
                    && let [param] = body.params
                    && let Some(("chars", recv, _, _, _)) = method_call(recv) =>
                {
                    string_lit_chars_any::check(cx, expr, recv, param, peel_blocks(body.value), &self.msrv);
                }
                ("nth", [n_arg]) => match method_call(recv) {
                    Some(("bytes", recv2, [], _, _)) => bytes_nth::check(cx, expr, recv2, n_arg),
                    Some(("cloned", recv2, [], _, _)) => iter_overeager_cloned::check(cx, expr, recv, recv2, false, false),
                    Some(("iter", recv2, [], _, _)) => iter_nth::check(cx, expr, recv2, recv, n_arg, false),
                    Some(("iter_mut", recv2, [], _, _)) => iter_nth::check(cx, expr, recv2, recv, n_arg, true),
                    _ => iter_nth_zero::check(cx, expr, recv, n_arg),
                },
                ("ok_or_else", [arg]) => unnecessary_lazy_eval::check(cx, expr, recv, arg, "ok_or"),
                ("open", [_]) => {
                    open_options::check(cx, expr, recv);
                },
                ("or_else", [arg]) => {
                    if !bind_instead_of_map::ResultOrElseErrInfo::check(cx, expr, recv, arg) {
                        unnecessary_lazy_eval::check(cx, expr, recv, arg, "or");
                    }
                },
                ("push", [arg]) => {
                    path_buf_push_overwrite::check(cx, expr, arg);
                },
                ("read_to_end", [_]) => {
                    verbose_file_reads::check(cx, expr, recv, verbose_file_reads::READ_TO_END_MSG);
                },
                ("read_to_string", [_]) => {
                    verbose_file_reads::check(cx, expr, recv, verbose_file_reads::READ_TO_STRING_MSG);
                },
                ("read_line", [arg]) => {
                    read_line_without_trim::check(cx, expr, recv, arg);
                }
                ("repeat", [arg]) => {
                    repeat_once::check(cx, expr, recv, arg);
                },
                (name @ ("replace" | "replacen"), [arg1, arg2] | [arg1, arg2, _]) => {
                    no_effect_replace::check(cx, expr, arg1, arg2);

                    // Check for repeated `str::replace` calls to perform `collapsible_str_replace` lint
                    if self.msrv.meets(msrvs::PATTERN_TRAIT_CHAR_ARRAY)
                        && name == "replace"
                        && let Some(("replace", ..)) = method_call(recv)
                    {
                        collapsible_str_replace::check(cx, expr, arg1, arg2);
                    }
                },
                ("resize", [count_arg, default_arg]) => {
                    vec_resize_to_zero::check(cx, expr, count_arg, default_arg, span);
                },
                ("seek", [arg]) => {
                    if self.msrv.meets(msrvs::SEEK_FROM_CURRENT) {
                        seek_from_current::check(cx, expr, recv, arg);
                    }
                    if self.msrv.meets(msrvs::SEEK_REWIND) {
                        seek_to_start_instead_of_rewind::check(cx, expr, recv, arg, span);
                    }
                },
                ("sort", []) => {
                    stable_sort_primitive::check(cx, expr, recv);
                },
                ("sort_by", [arg]) => {
                    unnecessary_sort_by::check(cx, expr, recv, arg, false);
                },
                ("sort_unstable_by", [arg]) => {
                    unnecessary_sort_by::check(cx, expr, recv, arg, true);
                },
                ("splitn" | "rsplitn", [count_arg, pat_arg]) => {
                    if let Some(Constant::Int(count)) = constant(cx, cx.typeck_results(), count_arg) {
                        suspicious_splitn::check(cx, name, expr, recv, count);
                        str_splitn::check(cx, name, expr, recv, pat_arg, count, &self.msrv);
                    }
                },
                ("splitn_mut" | "rsplitn_mut", [count_arg, _]) => {
                    if let Some(Constant::Int(count)) = constant(cx, cx.typeck_results(), count_arg) {
                        suspicious_splitn::check(cx, name, expr, recv, count);
                    }
                },
                ("step_by", [arg]) => iterator_step_by_zero::check(cx, expr, arg),
                ("take", [_arg]) => {
                    if let Some((name2, recv2, args2, _span2, _)) = method_call(recv) {
                        if let ("cloned", []) = (name2, args2) {
                            iter_overeager_cloned::check(cx, expr, recv, recv2, false, false);
                        }
                    }
                },
                ("take", []) => needless_option_take::check(cx, expr, recv),
                ("then", [arg]) => {
                    if !self.msrv.meets(msrvs::BOOL_THEN_SOME) {
                        return;
                    }
                    unnecessary_lazy_eval::check(cx, expr, recv, arg, "then_some");
                },
                ("to_owned", []) => {
                    if !suspicious_to_owned::check(cx, expr, recv) {
                        implicit_clone::check(cx, name, expr, recv);
                    }
                },
                ("to_os_string" | "to_path_buf" | "to_vec", []) => {
                    implicit_clone::check(cx, name, expr, recv);
                },
                ("type_id", []) => {
                    type_id_on_box::check(cx, recv, expr.span);
                }
                ("unwrap", []) => {
                    match method_call(recv) {
                        Some(("get", recv, [get_arg], _, _)) => {
                            get_unwrap::check(cx, expr, recv, get_arg, false);
                        },
                        Some(("get_mut", recv, [get_arg], _, _)) => {
                            get_unwrap::check(cx, expr, recv, get_arg, true);
                        },
                        Some(("or", recv, [or_arg], or_span, _)) => {
                            or_then_unwrap::check(cx, expr, recv, or_arg, or_span);
                        },
                        _ => {},
                    }
                    unnecessary_literal_unwrap::check(cx, expr, recv, name, args);
                    unwrap_used::check(cx, expr, recv, false, self.allow_unwrap_in_tests);
                },
                ("unwrap_err", []) => {
                    unnecessary_literal_unwrap::check(cx, expr, recv, name, args);
                    unwrap_used::check(cx, expr, recv, true, self.allow_unwrap_in_tests);
                },
                ("unwrap_or", [u_arg]) => {
                    match method_call(recv) {
                        Some((arith @ ("checked_add" | "checked_sub" | "checked_mul"), lhs, [rhs], _, _)) => {
                            manual_saturating_arithmetic::check(cx, expr, lhs, rhs, u_arg, &arith["checked_".len()..]);
                        },
                        Some(("map", m_recv, [m_arg], span, _)) => {
                            option_map_unwrap_or::check(cx, expr, m_recv, m_arg, recv, u_arg, span, &self.msrv);
                        },
                        Some(("then_some", t_recv, [t_arg], _, _)) => {
                            obfuscated_if_else::check(cx, expr, t_recv, t_arg, u_arg);
                        },
                        _ => {},
                    }
                    unnecessary_literal_unwrap::check(cx, expr, recv, name, args);
                },
                ("unwrap_or_default" | "unwrap_unchecked" | "unwrap_err_unchecked", []) => {
                    unnecessary_literal_unwrap::check(cx, expr, recv, name, args);
                }
                ("unwrap_or_else", [u_arg]) => {
                    match method_call(recv) {
                        Some(("map", recv, [map_arg], _, _))
                            if map_unwrap_or::check(cx, expr, recv, map_arg, u_arg, &self.msrv) => {},
                        _ => {
                            unnecessary_lazy_eval::check(cx, expr, recv, u_arg, "unwrap_or");
                        },
                    }
                    unnecessary_literal_unwrap::check(cx, expr, recv, name, args);
                },
                ("zip", [arg]) => {
                    if let ExprKind::MethodCall(name, iter_recv, [], _) = recv.kind
                        && name.ident.name == sym::iter
                    {
                        range_zip_with_len::check(cx, expr, iter_recv, arg);
                    }
                },
                ("write", []) => {
                    readonly_write_lock::check(cx, expr, recv);
                }
                _ => {},
            }
        }
    }
}

fn check_is_some_is_none(cx: &LateContext<'_>, expr: &Expr<'_>, recv: &Expr<'_>, is_some: bool) {
    if let Some((name @ ("find" | "position" | "rposition"), f_recv, [arg], span, _)) = method_call(recv) {
        search_is_some::check(cx, expr, name, is_some, f_recv, arg, recv, span);
    }
}

/// Used for `lint_binary_expr_with_method_call`.
#[derive(Copy, Clone)]
struct BinaryExprInfo<'a> {
    expr: &'a hir::Expr<'a>,
    chain: &'a hir::Expr<'a>,
    other: &'a hir::Expr<'a>,
    eq: bool,
}

/// Checks for the `CHARS_NEXT_CMP` and `CHARS_LAST_CMP` lints.
fn lint_binary_expr_with_method_call(cx: &LateContext<'_>, info: &mut BinaryExprInfo<'_>) {
    macro_rules! lint_with_both_lhs_and_rhs {
        ($func:expr, $cx:expr, $info:ident) => {
            if !$func($cx, $info) {
                ::std::mem::swap(&mut $info.chain, &mut $info.other);
                if $func($cx, $info) {
                    return;
                }
            }
        };
    }

    lint_with_both_lhs_and_rhs!(chars_next_cmp::check, cx, info);
    lint_with_both_lhs_and_rhs!(chars_last_cmp::check, cx, info);
    lint_with_both_lhs_and_rhs!(chars_next_cmp_with_unwrap::check, cx, info);
    lint_with_both_lhs_and_rhs!(chars_last_cmp_with_unwrap::check, cx, info);
}

const FN_HEADER: hir::FnHeader = hir::FnHeader {
    unsafety: hir::Unsafety::Normal,
    constness: hir::Constness::NotConst,
    asyncness: hir::IsAsync::NotAsync,
    abi: rustc_target::spec::abi::Abi::Rust,
};

struct ShouldImplTraitCase {
    trait_name: &'static str,
    method_name: &'static str,
    param_count: usize,
    fn_header: hir::FnHeader,
    // implicit self kind expected (none, self, &self, ...)
    self_kind: SelfKind,
    // checks against the output type
    output_type: OutType,
    // certain methods with explicit lifetimes can't implement the equivalent trait method
    lint_explicit_lifetime: bool,
}
impl ShouldImplTraitCase {
    const fn new(
        trait_name: &'static str,
        method_name: &'static str,
        param_count: usize,
        fn_header: hir::FnHeader,
        self_kind: SelfKind,
        output_type: OutType,
        lint_explicit_lifetime: bool,
    ) -> ShouldImplTraitCase {
        ShouldImplTraitCase {
            trait_name,
            method_name,
            param_count,
            fn_header,
            self_kind,
            output_type,
            lint_explicit_lifetime,
        }
    }

    fn lifetime_param_cond(&self, impl_item: &hir::ImplItem<'_>) -> bool {
        self.lint_explicit_lifetime
            || !impl_item.generics.params.iter().any(|p| {
                matches!(
                    p.kind,
                    hir::GenericParamKind::Lifetime {
                        kind: hir::LifetimeParamKind::Explicit
                    }
                )
            })
    }
}

#[rustfmt::skip]
const TRAIT_METHODS: [ShouldImplTraitCase; 30] = [
    ShouldImplTraitCase::new("std::ops::Add", "add",  2,  FN_HEADER,  SelfKind::Value,  OutType::Any, true),
    ShouldImplTraitCase::new("std::convert::AsMut", "as_mut",  1,  FN_HEADER,  SelfKind::RefMut,  OutType::Ref, true),
    ShouldImplTraitCase::new("std::convert::AsRef", "as_ref",  1,  FN_HEADER,  SelfKind::Ref,  OutType::Ref, true),
    ShouldImplTraitCase::new("std::ops::BitAnd", "bitand",  2,  FN_HEADER,  SelfKind::Value,  OutType::Any, true),
    ShouldImplTraitCase::new("std::ops::BitOr", "bitor",  2,  FN_HEADER,  SelfKind::Value,  OutType::Any, true),
    ShouldImplTraitCase::new("std::ops::BitXor", "bitxor",  2,  FN_HEADER,  SelfKind::Value,  OutType::Any, true),
    ShouldImplTraitCase::new("std::borrow::Borrow", "borrow",  1,  FN_HEADER,  SelfKind::Ref,  OutType::Ref, true),
    ShouldImplTraitCase::new("std::borrow::BorrowMut", "borrow_mut",  1,  FN_HEADER,  SelfKind::RefMut,  OutType::Ref, true),
    ShouldImplTraitCase::new("std::clone::Clone", "clone",  1,  FN_HEADER,  SelfKind::Ref,  OutType::Any, true),
    ShouldImplTraitCase::new("std::cmp::Ord", "cmp",  2,  FN_HEADER,  SelfKind::Ref,  OutType::Any, true),
    ShouldImplTraitCase::new("std::default::Default", "default",  0,  FN_HEADER,  SelfKind::No,  OutType::Any, true),
    ShouldImplTraitCase::new("std::ops::Deref", "deref",  1,  FN_HEADER,  SelfKind::Ref,  OutType::Ref, true),
    ShouldImplTraitCase::new("std::ops::DerefMut", "deref_mut",  1,  FN_HEADER,  SelfKind::RefMut,  OutType::Ref, true),
    ShouldImplTraitCase::new("std::ops::Div", "div",  2,  FN_HEADER,  SelfKind::Value,  OutType::Any, true),
    ShouldImplTraitCase::new("std::ops::Drop", "drop",  1,  FN_HEADER,  SelfKind::RefMut,  OutType::Unit, true),
    ShouldImplTraitCase::new("std::cmp::PartialEq", "eq",  2,  FN_HEADER,  SelfKind::Ref,  OutType::Bool, true),
    ShouldImplTraitCase::new("std::iter::FromIterator", "from_iter",  1,  FN_HEADER,  SelfKind::No,  OutType::Any, true),
    ShouldImplTraitCase::new("std::str::FromStr", "from_str",  1,  FN_HEADER,  SelfKind::No,  OutType::Any, true),
    ShouldImplTraitCase::new("std::hash::Hash", "hash",  2,  FN_HEADER,  SelfKind::Ref,  OutType::Unit, true),
    ShouldImplTraitCase::new("std::ops::Index", "index",  2,  FN_HEADER,  SelfKind::Ref,  OutType::Ref, true),
    ShouldImplTraitCase::new("std::ops::IndexMut", "index_mut",  2,  FN_HEADER,  SelfKind::RefMut,  OutType::Ref, true),
    ShouldImplTraitCase::new("std::iter::IntoIterator", "into_iter",  1,  FN_HEADER,  SelfKind::Value,  OutType::Any, true),
    ShouldImplTraitCase::new("std::ops::Mul", "mul",  2,  FN_HEADER,  SelfKind::Value,  OutType::Any, true),
    ShouldImplTraitCase::new("std::ops::Neg", "neg",  1,  FN_HEADER,  SelfKind::Value,  OutType::Any, true),
    ShouldImplTraitCase::new("std::iter::Iterator", "next",  1,  FN_HEADER,  SelfKind::RefMut,  OutType::Any, false),
    ShouldImplTraitCase::new("std::ops::Not", "not",  1,  FN_HEADER,  SelfKind::Value,  OutType::Any, true),
    ShouldImplTraitCase::new("std::ops::Rem", "rem",  2,  FN_HEADER,  SelfKind::Value,  OutType::Any, true),
    ShouldImplTraitCase::new("std::ops::Shl", "shl",  2,  FN_HEADER,  SelfKind::Value,  OutType::Any, true),
    ShouldImplTraitCase::new("std::ops::Shr", "shr",  2,  FN_HEADER,  SelfKind::Value,  OutType::Any, true),
    ShouldImplTraitCase::new("std::ops::Sub", "sub",  2,  FN_HEADER,  SelfKind::Value,  OutType::Any, true),
];

#[derive(Clone, Copy, PartialEq, Eq, Debug)]
enum SelfKind {
    Value,
    Ref,
    RefMut,
    No, // When we want the first argument type to be different than `Self`
}

impl SelfKind {
    fn matches<'a>(self, cx: &LateContext<'a>, parent_ty: Ty<'a>, ty: Ty<'a>) -> bool {
        fn matches_value<'a>(cx: &LateContext<'a>, parent_ty: Ty<'a>, ty: Ty<'a>) -> bool {
            if ty == parent_ty {
                true
            } else if ty.is_box() {
                ty.boxed_ty() == parent_ty
            } else if is_type_diagnostic_item(cx, ty, sym::Rc) || is_type_diagnostic_item(cx, ty, sym::Arc) {
                if let ty::Adt(_, args) = ty.kind() {
                    args.types().next().map_or(false, |t| t == parent_ty)
                } else {
                    false
                }
            } else {
                false
            }
        }

        fn matches_ref<'a>(cx: &LateContext<'a>, mutability: hir::Mutability, parent_ty: Ty<'a>, ty: Ty<'a>) -> bool {
            if let ty::Ref(_, t, m) = *ty.kind() {
                return m == mutability && t == parent_ty;
            }

            let trait_sym = match mutability {
                hir::Mutability::Not => sym::AsRef,
                hir::Mutability::Mut => sym::AsMut,
            };

            let Some(trait_def_id) = cx.tcx.get_diagnostic_item(trait_sym) else {
                return false;
            };
            implements_trait(cx, ty, trait_def_id, &[parent_ty.into()])
        }

        fn matches_none<'a>(cx: &LateContext<'a>, parent_ty: Ty<'a>, ty: Ty<'a>) -> bool {
            !matches_value(cx, parent_ty, ty)
                && !matches_ref(cx, hir::Mutability::Not, parent_ty, ty)
                && !matches_ref(cx, hir::Mutability::Mut, parent_ty, ty)
        }

        match self {
            Self::Value => matches_value(cx, parent_ty, ty),
            Self::Ref => matches_ref(cx, hir::Mutability::Not, parent_ty, ty) || ty == parent_ty && is_copy(cx, ty),
            Self::RefMut => matches_ref(cx, hir::Mutability::Mut, parent_ty, ty),
            Self::No => matches_none(cx, parent_ty, ty),
        }
    }

    #[must_use]
    fn description(self) -> &'static str {
        match self {
            Self::Value => "`self` by value",
            Self::Ref => "`self` by reference",
            Self::RefMut => "`self` by mutable reference",
            Self::No => "no `self`",
        }
    }
}

#[derive(Clone, Copy)]
enum OutType {
    Unit,
    Bool,
    Any,
    Ref,
}

impl OutType {
    fn matches(self, ty: &hir::FnRetTy<'_>) -> bool {
        let is_unit = |ty: &hir::Ty<'_>| matches!(ty.kind, hir::TyKind::Tup(&[]));
        match (self, ty) {
            (Self::Unit, &hir::FnRetTy::DefaultReturn(_)) => true,
            (Self::Unit, &hir::FnRetTy::Return(ty)) if is_unit(ty) => true,
            (Self::Bool, &hir::FnRetTy::Return(ty)) if is_bool(ty) => true,
            (Self::Any, &hir::FnRetTy::Return(ty)) if !is_unit(ty) => true,
            (Self::Ref, &hir::FnRetTy::Return(ty)) => matches!(ty.kind, hir::TyKind::Ref(_, _)),
            _ => false,
        }
    }
}

fn fn_header_equals(expected: hir::FnHeader, actual: hir::FnHeader) -> bool {
    expected.constness == actual.constness
        && expected.unsafety == actual.unsafety
        && expected.asyncness == actual.asyncness
}<|MERGE_RESOLUTION|>--- conflicted
+++ resolved
@@ -76,10 +76,7 @@
 mod path_buf_push_overwrite;
 mod range_zip_with_len;
 mod read_line_without_trim;
-<<<<<<< HEAD
-=======
 mod readonly_write_lock;
->>>>>>> d3c5b488
 mod repeat_once;
 mod search_is_some;
 mod seek_from_current;
@@ -3396,8 +3393,6 @@
     "calling `Stdin::read_line`, then trying to parse it without first trimming"
 }
 
-<<<<<<< HEAD
-=======
 declare_clippy_lint! {
     /// ### What it does
     /// Checks for `<string_lit>.chars().any(|i| i == c)`.
@@ -3544,7 +3539,6 @@
     "acquiring a write lock when a read lock would work"
 }
 
->>>>>>> d3c5b488
 pub struct Methods {
     avoid_breaking_exported_api: bool,
     msrv: Msrv,
