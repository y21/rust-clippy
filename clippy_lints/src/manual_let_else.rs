--- conflicted
+++ resolved
@@ -151,16 +151,12 @@
             } else {
                 format!("{{ {sn_else} }}")
             };
-<<<<<<< HEAD
-            let sugg = format!("let {sn_pat} = {sn_expr} else {else_bl};");
-=======
             let sn_bl = if matches!(pat.kind, PatKind::Or(..)) {
                 format!("({sn_pat})")
             } else {
                 sn_pat.into_owned()
             };
             let sugg = format!("let {sn_bl} = {sn_expr} else {else_bl};");
->>>>>>> b62319ce
             diag.span_suggestion(span, "consider writing", sugg, app);
         },
     );
