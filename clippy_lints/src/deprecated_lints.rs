// This file is managed by `cargo dev rename_lint` and `cargo dev deprecate_lint`.
// Prefer to use those when possible.

macro_rules! declare_with_version {
    ($name:ident($name_version:ident) = [$(
        #[clippy::version = $version:literal]
        $e:expr,
    )*]) => {
        pub static $name: &[(&str, &str)] = &[$($e),*];
        #[allow(unused)]
        pub static $name_version: &[&str] = &[$($version),*];
    };
}

#[rustfmt::skip]
declare_with_version! { DEPRECATED(DEPRECATED_VERSION) = [
<<<<<<< HEAD
    #[clippy::version = "pre 1.29.0"]
    ("clippy::should_assert_eq", "`assert!(a == b)` can now print the values the same way `assert_eq!(a, b) can"),
=======
    #[clippy::version = "1.30.0"]
    ("clippy::assign_ops", "compound operators are harmless and linting on them is not in scope for clippy"),
>>>>>>> 03ba508d
    #[clippy::version = "pre 1.29.0"]
    ("clippy::extend_from_slice", "`Vec::extend_from_slice` is no longer faster than `Vec::extend` due to specialization"),
    #[clippy::version = "1.86.0"]
    ("clippy::match_on_vec_items", "`clippy::indexing_slicing` covers indexing and slicing on `Vec<_>`"),
    #[clippy::version = "pre 1.29.0"]
    ("clippy::misaligned_transmute", "split into `clippy::cast_ptr_alignment` and `clippy::transmute_ptr_to_ptr`"),
    #[clippy::version = "1.86.0"]
    ("clippy::option_map_or_err_ok", "`clippy::manual_ok_or` covers this case"),
    #[clippy::version = "1.54.0"]
    ("clippy::pub_enum_variant_names", "`clippy::enum_variant_names` now covers this case via the `avoid-breaking-exported-api` config"),
    #[clippy::version = "pre 1.29.0"]
    ("clippy::range_step_by_zero", "`Iterator::step_by(0)` now panics and is no longer an infinite iterator"),
    #[clippy::version = "1.47.0"]
    ("clippy::regex_macro", "the `regex!` macro was removed from the regex crate in 2018"),
    #[clippy::version = "1.44.0"]
    ("clippy::replace_consts", "`min_value` and `max_value` are now deprecated"),
    #[clippy::version = "pre 1.29.0"]
    ("clippy::should_assert_eq", "`assert!(a == b)` can now print the values the same way `assert_eq!(a, b) can"),
    #[clippy::version = "pre 1.29.0"]
    ("clippy::unsafe_vector_initialization", "the suggested alternative could be substantially slower"),
    #[clippy::version = "pre 1.29.0"]
    ("clippy::unstable_as_mut_slice", "`Vec::as_mut_slice` is now stable"),
    #[clippy::version = "pre 1.29.0"]
    ("clippy::unstable_as_slice", "`Vec::as_slice` is now stable"),
    #[clippy::version = "1.39.0"]
    ("clippy::unused_collect", "`Iterator::collect` is now marked as `#[must_use]`"),
    #[clippy::version = "1.54.0"]
    ("clippy::wrong_pub_self_convention", "`clippy::wrong_self_convention` now covers this case via the `avoid-breaking-exported-api` config"),
<<<<<<< HEAD
    #[clippy::version = "1.86.0"]
    ("clippy::option_map_or_err_ok", "`clippy::manual_ok_or` covers this case"),
    #[clippy::version = "1.86.0"]
    ("clippy::match_on_vec_items", "`clippy::indexing_slicing` covers indexing and slicing on `Vec<_>`"),
=======
>>>>>>> 03ba508d
]}

#[rustfmt::skip]
declare_with_version! { RENAMED(RENAMED_VERSION) = [
    #[clippy::version = ""]
    ("clippy::almost_complete_letter_range", "clippy::almost_complete_range"),
    #[clippy::version = ""]
    ("clippy::blacklisted_name", "clippy::disallowed_names"),
    #[clippy::version = ""]
    ("clippy::block_in_if_condition_expr", "clippy::blocks_in_conditions"),
    #[clippy::version = ""]
    ("clippy::block_in_if_condition_stmt", "clippy::blocks_in_conditions"),
    #[clippy::version = ""]
    ("clippy::blocks_in_if_conditions", "clippy::blocks_in_conditions"),
    #[clippy::version = ""]
    ("clippy::box_vec", "clippy::box_collection"),
    #[clippy::version = ""]
    ("clippy::cast_ref_to_mut", "invalid_reference_casting"),
    #[clippy::version = ""]
    ("clippy::clone_double_ref", "suspicious_double_ref_op"),
    #[clippy::version = ""]
    ("clippy::cmp_nan", "invalid_nan_comparisons"),
    #[clippy::version = ""]
    ("clippy::const_static_lifetime", "clippy::redundant_static_lifetimes"),
    #[clippy::version = ""]
    ("clippy::cyclomatic_complexity", "clippy::cognitive_complexity"),
    #[clippy::version = ""]
    ("clippy::derive_hash_xor_eq", "clippy::derived_hash_with_manual_eq"),
    #[clippy::version = ""]
    ("clippy::disallowed_method", "clippy::disallowed_methods"),
    #[clippy::version = ""]
    ("clippy::disallowed_type", "clippy::disallowed_types"),
    #[clippy::version = "1.86.0"]
    ("clippy::double_neg", "double_negations"),
    #[clippy::version = ""]
    ("clippy::drop_bounds", "drop_bounds"),
    #[clippy::version = ""]
    ("clippy::drop_copy", "dropping_copy_types"),
    #[clippy::version = ""]
    ("clippy::drop_ref", "dropping_references"),
    #[clippy::version = ""]
    ("clippy::eval_order_dependence", "clippy::mixed_read_write_in_expression"),
    #[clippy::version = "1.53.0"]
    ("clippy::filter_map", "clippy::manual_filter_map"),
    #[clippy::version = "1.51.0"]
    ("clippy::find_map", "clippy::manual_find_map"),
    #[clippy::version = ""]
    ("clippy::fn_address_comparisons", "unpredictable_function_pointer_comparisons"),
    #[clippy::version = ""]
    ("clippy::fn_null_check", "useless_ptr_null_checks"),
    #[clippy::version = ""]
    ("clippy::for_loop_over_option", "for_loops_over_fallibles"),
    #[clippy::version = ""]
    ("clippy::for_loop_over_result", "for_loops_over_fallibles"),
    #[clippy::version = ""]
    ("clippy::for_loops_over_fallibles", "for_loops_over_fallibles"),
    #[clippy::version = ""]
    ("clippy::forget_copy", "forgetting_copy_types"),
    #[clippy::version = ""]
    ("clippy::forget_ref", "forgetting_references"),
    #[clippy::version = ""]
    ("clippy::identity_conversion", "clippy::useless_conversion"),
    #[clippy::version = "pre 1.29.0"]
    ("clippy::if_let_redundant_pattern_matching", "clippy::redundant_pattern_matching"),
    #[clippy::version = ""]
    ("clippy::if_let_some_result", "clippy::match_result_ok"),
    #[clippy::version = ""]
    ("clippy::incorrect_clone_impl_on_copy_type", "clippy::non_canonical_clone_impl"),
    #[clippy::version = ""]
    ("clippy::incorrect_partial_ord_impl_on_ord_type", "clippy::non_canonical_partial_ord_impl"),
    #[clippy::version = ""]
    ("clippy::integer_arithmetic", "clippy::arithmetic_side_effects"),
    #[clippy::version = ""]
    ("clippy::into_iter_on_array", "array_into_iter"),
    #[clippy::version = ""]
    ("clippy::invalid_atomic_ordering", "invalid_atomic_ordering"),
    #[clippy::version = "CURRENT_RUSTC_VERSION"]
    ("clippy::invalid_null_ptr_usage", "invalid_null_arguments"),
    #[clippy::version = ""]
    ("clippy::invalid_ref", "invalid_value"),
    #[clippy::version = ""]
    ("clippy::invalid_utf8_in_unchecked", "invalid_from_utf8_unchecked"),
    #[clippy::version = ""]
    ("clippy::let_underscore_drop", "let_underscore_drop"),
    #[clippy::version = ""]
    ("clippy::logic_bug", "clippy::overly_complex_bool_expr"),
    #[clippy::version = "1.80.0"]
    ("clippy::maybe_misused_cfg", "unexpected_cfgs"),
    #[clippy::version = ""]
    ("clippy::mem_discriminant_non_enum", "enum_intrinsics_non_enums"),
    #[clippy::version = "1.80.0"]
    ("clippy::mismatched_target_os", "unexpected_cfgs"),
    #[clippy::version = ""]
    ("clippy::new_without_default_derive", "clippy::new_without_default"),
    #[clippy::version = ""]
    ("clippy::option_and_then_some", "clippy::bind_instead_of_map"),
    #[clippy::version = ""]
    ("clippy::option_expect_used", "clippy::expect_used"),
    #[clippy::version = ""]
    ("clippy::option_map_unwrap_or", "clippy::map_unwrap_or"),
    #[clippy::version = ""]
    ("clippy::option_map_unwrap_or_else", "clippy::map_unwrap_or"),
    #[clippy::version = ""]
    ("clippy::option_unwrap_used", "clippy::unwrap_used"),
    #[clippy::version = ""]
    ("clippy::overflow_check_conditional", "clippy::panicking_overflow_checks"),
    #[clippy::version = ""]
    ("clippy::panic_params", "non_fmt_panics"),
    #[clippy::version = ""]
    ("clippy::positional_named_format_parameters", "named_arguments_used_positionally"),
    #[clippy::version = ""]
    ("clippy::ref_in_deref", "clippy::needless_borrow"),
    #[clippy::version = ""]
    ("clippy::result_expect_used", "clippy::expect_used"),
    #[clippy::version = ""]
    ("clippy::result_map_unwrap_or_else", "clippy::map_unwrap_or"),
    #[clippy::version = ""]
    ("clippy::result_unwrap_used", "clippy::unwrap_used"),
    #[clippy::version = ""]
    ("clippy::reverse_range_loop", "clippy::reversed_empty_ranges"),
    #[clippy::version = ""]
    ("clippy::single_char_push_str", "clippy::single_char_add_str"),
    #[clippy::version = ""]
    ("clippy::stutter", "clippy::module_name_repetitions"),
    #[clippy::version = ""]
    ("clippy::temporary_cstring_as_ptr", "dangling_pointers_from_temporaries"),
    #[clippy::version = ""]
    ("clippy::thread_local_initializer_can_be_made_const", "clippy::missing_const_for_thread_local"),
    #[clippy::version = ""]
    ("clippy::to_string_in_display", "clippy::recursive_format_impl"),
    #[clippy::version = "1.88.0"]
    ("clippy::transmute_float_to_int", "unnecessary_transmutes"),
    #[clippy::version = "1.88.0"]
    ("clippy::transmute_int_to_char", "unnecessary_transmutes"),
    #[clippy::version = "1.88.0"]
    ("clippy::transmute_int_to_float", "unnecessary_transmutes"),
    #[clippy::version = "1.88.0"]
    ("clippy::transmute_num_to_bytes", "unnecessary_transmutes"),
    #[clippy::version = ""]
    ("clippy::undropped_manually_drops", "undropped_manually_drops"),
    #[clippy::version = ""]
    ("clippy::unknown_clippy_lints", "unknown_lints"),
    #[clippy::version = ""]
    ("clippy::unused_label", "unused_labels"),
    #[clippy::version = ""]
    ("clippy::unwrap_or_else_default", "clippy::unwrap_or_default"),
    #[clippy::version = ""]
    ("clippy::vtable_address_comparisons", "ambiguous_wide_pointer_comparisons"),
    #[clippy::version = ""]
<<<<<<< HEAD
    ("clippy::reverse_range_loop", "clippy::reversed_empty_ranges"),
    #[clippy::version = "1.88.0"]
    ("clippy::transmute_int_to_float", "unnecessary_transmutes"),
    #[clippy::version = "1.88.0"]
    ("clippy::transmute_int_to_char", "unnecessary_transmutes"),
    #[clippy::version = "1.88.0"]
    ("clippy::transmute_float_to_int", "unnecessary_transmutes"),
    #[clippy::version = "1.88.0"]
    ("clippy::transmute_num_to_bytes", "unnecessary_transmutes"),
=======
    ("clippy::zero_width_space", "clippy::invisible_characters"),
>>>>>>> 03ba508d
]}<|MERGE_RESOLUTION|>--- conflicted
+++ resolved
@@ -14,13 +14,8 @@
 
 #[rustfmt::skip]
 declare_with_version! { DEPRECATED(DEPRECATED_VERSION) = [
-<<<<<<< HEAD
-    #[clippy::version = "pre 1.29.0"]
-    ("clippy::should_assert_eq", "`assert!(a == b)` can now print the values the same way `assert_eq!(a, b) can"),
-=======
     #[clippy::version = "1.30.0"]
     ("clippy::assign_ops", "compound operators are harmless and linting on them is not in scope for clippy"),
->>>>>>> 03ba508d
     #[clippy::version = "pre 1.29.0"]
     ("clippy::extend_from_slice", "`Vec::extend_from_slice` is no longer faster than `Vec::extend` due to specialization"),
     #[clippy::version = "1.86.0"]
@@ -49,13 +44,6 @@
     ("clippy::unused_collect", "`Iterator::collect` is now marked as `#[must_use]`"),
     #[clippy::version = "1.54.0"]
     ("clippy::wrong_pub_self_convention", "`clippy::wrong_self_convention` now covers this case via the `avoid-breaking-exported-api` config"),
-<<<<<<< HEAD
-    #[clippy::version = "1.86.0"]
-    ("clippy::option_map_or_err_ok", "`clippy::manual_ok_or` covers this case"),
-    #[clippy::version = "1.86.0"]
-    ("clippy::match_on_vec_items", "`clippy::indexing_slicing` covers indexing and slicing on `Vec<_>`"),
-=======
->>>>>>> 03ba508d
 ]}
 
 #[rustfmt::skip]
@@ -205,17 +193,5 @@
     #[clippy::version = ""]
     ("clippy::vtable_address_comparisons", "ambiguous_wide_pointer_comparisons"),
     #[clippy::version = ""]
-<<<<<<< HEAD
-    ("clippy::reverse_range_loop", "clippy::reversed_empty_ranges"),
-    #[clippy::version = "1.88.0"]
-    ("clippy::transmute_int_to_float", "unnecessary_transmutes"),
-    #[clippy::version = "1.88.0"]
-    ("clippy::transmute_int_to_char", "unnecessary_transmutes"),
-    #[clippy::version = "1.88.0"]
-    ("clippy::transmute_float_to_int", "unnecessary_transmutes"),
-    #[clippy::version = "1.88.0"]
-    ("clippy::transmute_num_to_bytes", "unnecessary_transmutes"),
-=======
     ("clippy::zero_width_space", "clippy::invisible_characters"),
->>>>>>> 03ba508d
 ]}